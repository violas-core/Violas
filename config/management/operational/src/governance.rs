--- conflicted
+++ resolved
@@ -2,13 +2,8 @@
 // SPDX-License-Identifier: Apache-2.0
 
 use crate::{auto_validate::AutoValidate, json_rpc::JsonRpcClientWrapper, TransactionContext};
-<<<<<<< HEAD
-use libra_global_constants::LIBRA_ROOT_KEY;
-use libra_management::{
-=======
 use diem_global_constants::DIEM_ROOT_KEY;
 use diem_management::{
->>>>>>> 9c58080b
     config::{Config, ConfigPath},
     error::Error,
     secure_backend::ValidatorBackend,
@@ -59,11 +54,7 @@
             .override_json_server(&self.json_server)
             .override_validator_backend(&self.validator_backend.validator_backend)?;
 
-<<<<<<< HEAD
-        let key = libra_management::read_key_from_file(&self.path_to_key)
-=======
         let key = diem_management::read_key_from_file(&self.path_to_key)
->>>>>>> 9c58080b
             .map_err(|e| Error::UnableToReadFile(format!("{:?}", self.path_to_key), e))?;
         let client = JsonRpcClientWrapper::new(config.json_server.clone());
 
@@ -77,11 +68,7 @@
             self.name.as_bytes().to_vec(),
         );
         let mut transaction_context =
-<<<<<<< HEAD
-            build_and_submit_libra_root_transaction(&config, seq_num, script, action)?;
-=======
             build_and_submit_diem_root_transaction(&config, seq_num, script, action)?;
->>>>>>> 9c58080b
 
         // Perform auto validation if required
         transaction_context = self
@@ -130,11 +117,7 @@
     #[structopt(long, required_unless = "config")]
     json_server: Option<String>,
     #[structopt(flatten)]
-<<<<<<< HEAD
-    validator_config: libra_management::validator_config::ValidatorConfig,
-=======
     validator_config: diem_management::validator_config::ValidatorConfig,
->>>>>>> 9c58080b
     #[structopt(flatten)]
     auto_validate: AutoValidate,
 }
@@ -172,11 +155,7 @@
             self.input.account_address,
         );
         let mut transaction_context =
-<<<<<<< HEAD
-            build_and_submit_libra_root_transaction(&config, seq_num, script, "add-validator")?;
-=======
             build_and_submit_diem_root_transaction(&config, seq_num, script, "add-validator")?;
->>>>>>> 9c58080b
 
         // Perform auto validation if required
         transaction_context = self
@@ -213,11 +192,7 @@
         );
 
         let mut transaction_context =
-<<<<<<< HEAD
-            build_and_submit_libra_root_transaction(&config, seq_num, script, "remove-validator")?;
-=======
             build_and_submit_diem_root_transaction(&config, seq_num, script, "remove-validator")?;
->>>>>>> 9c58080b
 
         // Perform auto validation if required
         transaction_context = self
