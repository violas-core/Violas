--- conflicted
+++ resolved
@@ -2,11 +2,7 @@
 // SPDX-License-Identifier: Apache-2.0
 
 use crate::{auto_validate::AutoValidate, json_rpc::JsonRpcClientWrapper, TransactionContext};
-<<<<<<< HEAD
-use libra_management::{
-=======
 use diem_management::{
->>>>>>> 9c58080b
     config::ConfigPath, error::Error, secure_backend::ValidatorBackend,
     transaction::build_raw_transaction,
 };
@@ -53,11 +49,7 @@
             ),
         );
 
-<<<<<<< HEAD
-        let signed_txn = storage.sign(libra_global_constants::OWNER_KEY, "set-operator", txn)?;
-=======
         let signed_txn = storage.sign(diem_global_constants::OWNER_KEY, "set-operator", txn)?;
->>>>>>> 9c58080b
         let mut transaction_context = client.submit_transaction(signed_txn)?;
 
         // Perform auto validation if required
