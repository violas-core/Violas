// Copyright (c) The Diem Core Contributors
// SPDX-License-Identifier: Apache-2.0

use crate::validator_builder::ValidatorBuilder;
use anyhow::Result;
use diem_config::config::{NodeConfig, OnDiskStorageConfig};
use diem_crypto::ed25519::Ed25519PrivateKey;
<<<<<<< HEAD
use diem_types::{chain_id::ChainId, waypoint::Waypoint};
use std::{fs::File, io::Write, path::PathBuf};

pub trait BuildSwarm {
    /// Generate the configs for a swarm
    fn build_swarm(&self) -> Result<(Vec<NodeConfig>, Ed25519PrivateKey, ChainId)>;
=======
use diem_global_constants::{DIEM_ROOT_KEY, TREASURY_COMPLIANCE_KEY};
use diem_secure_storage::{CryptoStorage, OnDiskStorage};
use diem_types::waypoint::Waypoint;
use std::{
    fs::File,
    io::Write,
    path::{Path, PathBuf},
};

pub trait BuildSwarm {
    /// Generate the configs for a swarm
    fn build_swarm<R>(&self, rng: R) -> Result<(Vec<NodeConfig>, Ed25519PrivateKey)>
    where
        R: ::rand::RngCore + ::rand::CryptoRng;
>>>>>>> 4b3bd1e1
}

pub struct SwarmConfig {
    pub config_files: Vec<PathBuf>,
    pub diem_root_key_path: PathBuf,
    pub root_storage: OnDiskStorageConfig,
    pub waypoint: Waypoint,
    pub chain_id: ChainId,
}

impl SwarmConfig {
<<<<<<< HEAD
    pub fn build<T: BuildSwarm>(config_builder: &T, output_dir: &PathBuf) -> Result<Self> {
        let (mut configs, diem_root_key, chain_id) = config_builder.build_swarm()?;
=======
    pub fn build_with_rng<T, R>(config_builder: &T, output_dir: &Path, rng: R) -> Result<Self>
    where
        T: BuildSwarm,
        R: ::rand::RngCore + ::rand::CryptoRng,
    {
        let (mut configs, diem_root_key) = config_builder.build_swarm(rng)?;
>>>>>>> 4b3bd1e1
        let mut config_files = vec![];

        for (index, config) in configs.iter_mut().enumerate() {
            let node_dir = output_dir.join(index.to_string());
            std::fs::create_dir_all(&node_dir)?;

            let node_path = node_dir.join("node.yaml");
            config.set_data_dir(node_dir);
            config.save(&node_path)?;
            config_files.push(node_path);
        }

        let diem_root_key_path = output_dir.join("mint.key");
        let serialized_keys = bcs::to_bytes(&diem_root_key)?;
        let mut key_file = File::create(&diem_root_key_path)?;
        key_file.write_all(&serialized_keys)?;

        let mut root_storage_config = OnDiskStorageConfig::default();
        root_storage_config.path = output_dir.join("root-storage.json");
        let mut root_storage = OnDiskStorage::new(root_storage_config.path());
        root_storage.import_private_key(DIEM_ROOT_KEY, diem_root_key)?;
        let diem_root_key = root_storage.export_private_key(DIEM_ROOT_KEY).unwrap();
        root_storage.import_private_key(TREASURY_COMPLIANCE_KEY, diem_root_key)?;

        Ok(SwarmConfig {
            config_files,
            diem_root_key_path,
            root_storage: root_storage_config,
            waypoint: configs[0].base.waypoint.waypoint(),
            chain_id,
        })
    }

    pub fn build<T: BuildSwarm>(config_builder: &T, output_dir: &Path) -> Result<Self> {
        Self::build_with_rng(config_builder, output_dir, rand::rngs::OsRng)
    }
}

impl BuildSwarm for ValidatorBuilder {
    fn build_swarm<R>(&self, rng: R) -> Result<(Vec<NodeConfig>, Ed25519PrivateKey)>
    where
        R: ::rand::RngCore + ::rand::CryptoRng,
    {
        let (root_keys, validators) = self.clone().build(rng)?;

        Ok((
            validators.into_iter().map(|v| v.config).collect(),
            root_keys.root_key,
        ))
    }
}<|MERGE_RESOLUTION|>--- conflicted
+++ resolved
@@ -5,29 +5,16 @@
 use anyhow::Result;
 use diem_config::config::{NodeConfig, OnDiskStorageConfig};
 use diem_crypto::ed25519::Ed25519PrivateKey;
-<<<<<<< HEAD
+use diem_global_constants::{DIEM_ROOT_KEY, TREASURY_COMPLIANCE_KEY};
+use diem_secure_storage::{CryptoStorage, OnDiskStorage};
 use diem_types::{chain_id::ChainId, waypoint::Waypoint};
-use std::{fs::File, io::Write, path::PathBuf};
+use std::{fs::File, io::Write, path::Path, path::PathBuf};
 
 pub trait BuildSwarm {
     /// Generate the configs for a swarm
-    fn build_swarm(&self) -> Result<(Vec<NodeConfig>, Ed25519PrivateKey, ChainId)>;
-=======
-use diem_global_constants::{DIEM_ROOT_KEY, TREASURY_COMPLIANCE_KEY};
-use diem_secure_storage::{CryptoStorage, OnDiskStorage};
-use diem_types::waypoint::Waypoint;
-use std::{
-    fs::File,
-    io::Write,
-    path::{Path, PathBuf},
-};
-
-pub trait BuildSwarm {
-    /// Generate the configs for a swarm
-    fn build_swarm<R>(&self, rng: R) -> Result<(Vec<NodeConfig>, Ed25519PrivateKey)>
+    fn build_swarm<R>(&self, rng: R) -> Result<(Vec<NodeConfig>, Ed25519PrivateKey, ChainId)>
     where
         R: ::rand::RngCore + ::rand::CryptoRng;
->>>>>>> 4b3bd1e1
 }
 
 pub struct SwarmConfig {
@@ -39,17 +26,12 @@
 }
 
 impl SwarmConfig {
-<<<<<<< HEAD
-    pub fn build<T: BuildSwarm>(config_builder: &T, output_dir: &PathBuf) -> Result<Self> {
-        let (mut configs, diem_root_key, chain_id) = config_builder.build_swarm()?;
-=======
     pub fn build_with_rng<T, R>(config_builder: &T, output_dir: &Path, rng: R) -> Result<Self>
     where
         T: BuildSwarm,
         R: ::rand::RngCore + ::rand::CryptoRng,
     {
-        let (mut configs, diem_root_key) = config_builder.build_swarm(rng)?;
->>>>>>> 4b3bd1e1
+        let (mut configs, diem_root_key, chain_id) = config_builder.build_swarm(rng)?;
         let mut config_files = vec![];
 
         for (index, config) in configs.iter_mut().enumerate() {
@@ -89,7 +71,7 @@
 }
 
 impl BuildSwarm for ValidatorBuilder {
-    fn build_swarm<R>(&self, rng: R) -> Result<(Vec<NodeConfig>, Ed25519PrivateKey)>
+    fn build_swarm<R>(&self, rng: R) -> Result<(Vec<NodeConfig>, Ed25519PrivateKey, ChainId)>
     where
         R: ::rand::RngCore + ::rand::CryptoRng,
     {
@@ -98,6 +80,7 @@
         Ok((
             validators.into_iter().map(|v| v.config).collect(),
             root_keys.root_key,
+            ChainId::test(),
         ))
     }
 }