// Copyright (c) The Diem Core Contributors
// SPDX-License-Identifier: Apache-2.0

use crate::{
    layout::Layout, storage_helper::StorageHelper, swarm_config::BuildSwarm,
    violas_config::read_violas_configuration,
};
use diem_config::{
    config::{
        Identity, NodeConfig, OnDiskStorageConfig, PeerRole, SafetyRulesService, SecureBackend,
        WaypointConfig,
    },
    generator::build_seed_for_network,
    network_id::NetworkId,
};
use diem_crypto::ed25519::Ed25519PrivateKey;
use diem_management::constants::{COMMON_NS, LAYOUT};
use diem_network_address::{NetworkAddress, Protocol};
use diem_secure_storage::{CryptoStorage, KVStorage, Storage};
use diem_temppath::TempPath;
use diem_types::{chain_id::ChainId, waypoint::Waypoint};
use std::{
    path::{Path, PathBuf},
    str::FromStr,
};

const DIEM_ROOT_NS: &str = "diem_root";
const DIEM_ROOT_SHARED_NS: &str = "diem_root_shared";
const OPERATOR_NS: &str = "_operator";
const OPERATOR_SHARED_NS: &str = "_operator_shared";
const OWNER_NS: &str = "_owner";
const OWNER_SHARED_NS: &str = "_owner_shared";

pub struct ValidatorBuilder<T: AsRef<Path>> {
    storage_helper: StorageHelper,
    num_validators: usize,
    randomize_first_validator_ports: bool,
    swarm_path: T,
    template: NodeConfig,
}

impl<T: AsRef<Path>> ValidatorBuilder<T> {
    pub fn new(num_validators: usize, template: NodeConfig, swarm_path: T) -> Self {
        Self {
            storage_helper: StorageHelper::new(),
            num_validators,
            randomize_first_validator_ports: true,
            swarm_path,
            template,
        }
    }

    pub fn randomize_first_validator_ports(mut self, value: bool) -> Self {
        self.randomize_first_validator_ports = value;
        self
    }

    fn secure_backend(&self, ns: &str, usage: &str) -> SecureBackend {
        let original = self.storage_helper.path();
        let dst_base = self.swarm_path.as_ref();
        let mut dst = dst_base.to_path_buf();
        dst.push(format!("{}_{}", usage, ns));
        std::fs::copy(original, &dst).unwrap();

        let mut storage_config = OnDiskStorageConfig::default();
        storage_config.path = dst;
        storage_config.set_data_dir(PathBuf::from(""));
        storage_config.namespace = Some(ns.into());
        SecureBackend::OnDiskStorage(storage_config)
    }

    /// Association uploads the validator layout to shared storage.
    fn create_layout(&self) {
        let layout = Layout {
            owners: (0..self.num_validators)
                .map(|i| (i.to_string() + OWNER_SHARED_NS))
                .collect(),
            operators: (0..self.num_validators)
                .map(|i| (i.to_string() + OPERATOR_SHARED_NS))
                .collect(),
            diem_root: DIEM_ROOT_SHARED_NS.into(),
            treasury_compliance: DIEM_ROOT_SHARED_NS.into(),
        };

        let mut common_storage = self.storage_helper.storage(COMMON_NS.into());
        let layout_value = layout.to_toml().unwrap();
        common_storage.set(LAYOUT, layout_value).unwrap();
    }

    /// Root initializes diem root and treasury root keys.
    fn create_root(&self) {
        self.storage_helper
            .initialize_by_idx(DIEM_ROOT_NS.into(), 0);
        self.storage_helper
            .diem_root_key(DIEM_ROOT_NS, DIEM_ROOT_SHARED_NS)
            .unwrap();
        self.storage_helper
            .treasury_compliance_key(DIEM_ROOT_NS, DIEM_ROOT_SHARED_NS)
            .unwrap();
    }

    /// Generate owner key locally and upload to shared storage.
    fn initialize_validator_owner(&self, index: usize) {
        let local_ns = index.to_string() + OWNER_NS;
        let remote_ns = index.to_string() + OWNER_SHARED_NS;

        self.storage_helper
            .initialize_by_idx(local_ns.clone(), 1 + index);
        let _ = self
            .storage_helper
            .owner_key(&local_ns, &remote_ns)
            .unwrap();
    }

    /// Generate operator key locally and upload to shared storage.
    fn initialize_validator_operator(&self, index: usize) {
        let local_ns = index.to_string() + OPERATOR_NS;
        let remote_ns = index.to_string() + OPERATOR_SHARED_NS;

        self.storage_helper
            .initialize_by_idx(local_ns.clone(), self.num_validators + 1 + index);
        let _ = self
            .storage_helper
            .operator_key(&local_ns, &remote_ns)
            .unwrap();
    }

    /// Sets the operator for the owner by uploading a set-operator transaction to shared storage.
    /// Note, we assume that owner i chooses operator i to operate the validator.
    fn set_validator_operator(&self, index: usize) {
        let remote_ns = index.to_string() + OWNER_SHARED_NS;

        let operator_name = index.to_string() + OPERATOR_SHARED_NS;
        let _ = self.storage_helper.set_operator(&operator_name, &remote_ns);
    }
    /// Operators upload their validator_config to shared storage.
    fn initialize_validator_config(&self, index: usize) -> NodeConfig {
        let local_ns = index.to_string() + OPERATOR_NS;
        let remote_ns = index.to_string() + OPERATOR_SHARED_NS;

        let mut config = self.template.clone();
        if index > 0 || self.randomize_first_validator_ports {
            config.randomize_ports();
        }

        let validator_network = config.validator_network.as_mut().unwrap();
        let mut validator_network_address = validator_network.listen_address.clone();
        let fullnode_network = &mut config.full_node_networks[0];
        let mut fullnode_network_address = fullnode_network.listen_address.clone();
        //
        // Read validator configuration with index from configuration file validators.conf
        //
        let mut chain_id = ChainId::test();

        if let Ok(genesis_config) = read_violas_configuration("genesis.yaml") {
            // Update chain_id
            chain_id = ChainId::new(genesis_config.chain_id);
            // update validators
            if index < genesis_config.validators.len() {
                let net_addr_str = genesis_config.validators[index].clone();

                //address format is "/ip4/10.0.0.16/tcp/80"
                if let Ok(addr) = NetworkAddress::from_str(net_addr_str.as_str()) {
                    let protocols: Vec<Protocol> = addr.clone().into_iter().collect();

                    if let Protocol::Tcp(port) = protocols[1] {
                        //update validator and fullnode address in genesis blob
                        validator_network_address = addr.clone();
                        fullnode_network_address = NetworkAddress::from(protocols[0].clone())
                            .push(Protocol::Tcp(port + 1)); // validator port + 1

                        // set listening address with "0.0.0.0:port"
                        validator_network.listen_address =
                            NetworkAddress::from(Protocol::Ip4("0.0.0.0".parse().unwrap()))
                                .push(Protocol::Tcp(port));
                        fullnode_network.listen_address =
                            NetworkAddress::from(Protocol::Ip4("0.0.0.0".parse().unwrap()))
                                .push(Protocol::Tcp(port + 1));
                    }

                    println!(
                        "Chain Id : {}, validator address : {}, full node address : {} ",
                        chain_id, validator_network_address, fullnode_network_address
                    );
                }
            }
        }

        self.storage_helper
            .validator_config(
                &(index.to_string() + OWNER_SHARED_NS),
                validator_network_address,
                fullnode_network_address,
                chain_id,
                &local_ns,
                &remote_ns,
            )
            .unwrap();

        let validator_identity = validator_network.identity_from_storage();
        validator_network.identity = Identity::from_storage(
            validator_identity.key_name,
            validator_identity.peer_id_name,
            self.secure_backend(&local_ns, "validator"),
        );
        validator_network.network_address_key_backend =
            Some(self.secure_backend(&local_ns, "validator"));

        let fullnode_identity = fullnode_network.identity_from_storage();
        fullnode_network.identity = Identity::from_storage(
            fullnode_identity.key_name,
            fullnode_identity.peer_id_name,
            self.secure_backend(&local_ns, "full_node"),
        );

        config
    }

    /// Operators generate genesis from shared storage and verify against waypoint.
    /// Insert the genesis/waypoint into local config.
    fn finish_validator_config(
        &self,
        index: usize,
        config: &mut NodeConfig,
        waypoint: Waypoint,
        chain_id: ChainId,
    ) {
        let local_ns = index.to_string() + OPERATOR_NS;

        let genesis_path = TempPath::new();
        genesis_path.create_as_file().unwrap();
        let genesis = self
            .storage_helper
            .genesis(chain_id, genesis_path.path())
            .unwrap();

        self.storage_helper
            .insert_waypoint(&local_ns, waypoint)
            .unwrap();

        let output = self
            .storage_helper
            .verify_genesis(&local_ns, genesis_path.path())
            .unwrap();
        assert_eq!(output.split("match").count(), 5, "Failed to verify genesis");

        config.consensus.safety_rules.service = SafetyRulesService::Thread;
        config.consensus.safety_rules.backend = self.secure_backend(&local_ns, "safety-rules");
        config.execution.backend = self.secure_backend(&local_ns, "execution");

        let backend = self.secure_backend(&local_ns, "safety-rules");
        config.base.waypoint = WaypointConfig::FromStorage(backend);
        config.execution.genesis = Some(genesis);
        config.execution.genesis_file_location = PathBuf::from("");
    }
}

impl<T: AsRef<Path>> BuildSwarm for ValidatorBuilder<T> {
    fn build_swarm(&self) -> anyhow::Result<(Vec<NodeConfig>, Ed25519PrivateKey, ChainId)> {
        self.create_layout();
        self.create_root();
        let diem_root_key = self
            .storage_helper
            .storage(DIEM_ROOT_NS.into())
            .export_private_key(diem_global_constants::DIEM_ROOT_KEY)
            .unwrap();

        // Upload both owner and operator keys to shared storage
        for index in 0..self.num_validators {
            self.initialize_validator_owner(index);
            self.initialize_validator_operator(index);
        }

        // Set the operator for each owner and the validator config for each operator
        let mut configs = vec![];
        for index in 0..self.num_validators {
            let _ = self.set_validator_operator(index);
            let config = self.initialize_validator_config(index);
            configs.push(config);
        }

        let mut chain_id = ChainId::test();

        if let Ok(genesis_config) = read_violas_configuration("genesis.yaml") {
            // Update chain_id
            chain_id = ChainId::new(genesis_config.chain_id);
        }

        let waypoint = self.storage_helper.create_waypoint(chain_id).unwrap();
        // Create genesis and waypoint
        for (i, config) in configs.iter_mut().enumerate() {
            self.finish_validator_config(i, config, waypoint, chain_id);
        }

        Ok((configs, diem_root_key, chain_id))
    }
}

#[derive(Debug)]
pub enum FullnodeType {
    ValidatorFullnode,
    PublicFullnode(usize),
}

pub struct FullnodeBuilder {
    validator_config_path: Vec<PathBuf>,
    diem_root_key_path: PathBuf,
    template: NodeConfig,
    build_type: FullnodeType,
}

impl FullnodeBuilder {
    pub fn new(
        validator_config_path: Vec<PathBuf>,
        diem_root_key_path: PathBuf,
        template: NodeConfig,
        build_type: FullnodeType,
    ) -> Self {
        Self {
            validator_config_path,
            diem_root_key_path,
            template,
            build_type,
        }
    }

    fn attach_validator_full_node(&self, validator_config: &mut NodeConfig) -> NodeConfig {
        // Create two vfns, we'll pass one to the validator later
        let mut full_node_config = self.template.clone();
        full_node_config.randomize_ports();

        // The FN's external, public network needs to swap listen addresses
        // with the validator's VFN and to copy it's key access:
        let pfn = &mut full_node_config
            .full_node_networks
            .iter_mut()
            .find(|n| n.network_id == NetworkId::Public)
            .expect("vfn missing external public network in config");

        let v_vfn = &mut validator_config.full_node_networks[0];
        pfn.identity = v_vfn.identity.clone();
        let temp_listen = v_vfn.listen_address.clone();
        v_vfn.listen_address = pfn.listen_address.clone();
        pfn.listen_address = temp_listen;

        // Now let's prepare the full nodes internal network to communicate with the validators
        // internal network
<<<<<<< HEAD
        let v_vfn_network_address = v_vfn.listen_address.clone();
        let v_vfn_pub_key = v_vfn.identity_key().public_key();
        let v_vfn_network_address =
            v_vfn_network_address.append_prod_protos(v_vfn_pub_key, HANDSHAKE_VERSION);
        let v_vfn_id = v_vfn.peer_id();
        let mut seed_addrs = SeedAddresses::default();
        seed_addrs.insert(v_vfn_id, vec![v_vfn_network_address]);
=======
        let seeds = build_seed_for_network(v_vfn, PeerRole::Validator);
>>>>>>> 595879c3

        let fn_vfn = &mut full_node_config
            .full_node_networks
            .iter_mut()
            .find(|n| n.network_id.is_vfn_network())
            .expect("vfn missing vfn full node network in config");
        fn_vfn.seeds = seeds;

        Self::insert_waypoint_and_genesis(&mut full_node_config, &validator_config);
        full_node_config
    }

    fn insert_waypoint_and_genesis(config: &mut NodeConfig, upstream: &NodeConfig) {
        config.base.waypoint = upstream.base.waypoint.clone();
        config.execution.genesis = upstream.execution.genesis.clone();
        config.execution.genesis_file_location = PathBuf::from("");
    }

    fn build_vfn(&self) -> anyhow::Result<Vec<NodeConfig>> {
        let mut configs = vec![];
        for path in &self.validator_config_path {
            let mut validator_config = NodeConfig::load(path)?;
            let fullnode_config = self.attach_validator_full_node(&mut validator_config);
            validator_config.save(path)?;
            configs.push(fullnode_config);
        }
        Ok(configs)
    }

    fn build_public_fn(&self, num_nodes: usize) -> anyhow::Result<Vec<NodeConfig>> {
        let mut configs = vec![];
        let validator_config = NodeConfig::load(
            self.validator_config_path
                .first()
                .ok_or_else(|| anyhow::format_err!("No validator config path"))?,
        )?;
        for _ in 0..num_nodes {
            let mut fullnode_config = self.template.clone();
            fullnode_config.randomize_ports();
            Self::insert_waypoint_and_genesis(&mut fullnode_config, &validator_config);
            configs.push(fullnode_config);
        }
        Ok(configs)
    }
}

impl BuildSwarm for FullnodeBuilder {
    fn build_swarm(&self) -> anyhow::Result<(Vec<NodeConfig>, Ed25519PrivateKey, ChainId)> {
        let configs = match self.build_type {
            FullnodeType::ValidatorFullnode => self.build_vfn(),
            FullnodeType::PublicFullnode(num_nodes) => self.build_public_fn(num_nodes),
        }?;
        let diem_root_key_path = generate_key::load_key(&self.diem_root_key_path);
        Ok((configs, diem_root_key_path, ChainId::test()))
    }
}

pub fn test_config() -> (NodeConfig, Ed25519PrivateKey) {
    let path = TempPath::new();
    path.create_as_dir().unwrap();
    let builder = ValidatorBuilder::new(1, NodeConfig::default_for_validator(), path.path());
    let (mut configs, key, _) = builder.build_swarm().unwrap();

    let mut config = configs.swap_remove(0);
    config.set_data_dir(path.path().to_path_buf());
    let backend = &config
        .validator_network
        .as_ref()
        .unwrap()
        .identity_from_storage()
        .backend;
    let storage: Storage = std::convert::TryFrom::try_from(backend).unwrap();
    let mut test = diem_config::config::TestConfig::new_with_temp_dir(Some(path));
    test.execution_key(
        storage
            .export_private_key(diem_global_constants::EXECUTION_KEY)
            .unwrap(),
    );
    test.operator_key(
        storage
            .export_private_key(diem_global_constants::OPERATOR_KEY)
            .unwrap(),
    );
    test.owner_key(
        storage
            .export_private_key(diem_global_constants::OWNER_KEY)
            .unwrap(),
    );
    config.test = Some(test);

    let owner_account = storage
        .get(diem_global_constants::OWNER_ACCOUNT)
        .unwrap()
        .value;
    let mut sr_test = diem_config::config::SafetyRulesTestConfig::new(owner_account);
    sr_test.consensus_key(
        storage
            .export_private_key(diem_global_constants::CONSENSUS_KEY)
            .unwrap(),
    );
    sr_test.execution_key(
        storage
            .export_private_key(diem_global_constants::EXECUTION_KEY)
            .unwrap(),
    );
    config.consensus.safety_rules.test = Some(sr_test);

    (config, key)
}<|MERGE_RESOLUTION|>--- conflicted
+++ resolved
@@ -15,10 +15,13 @@
 };
 use diem_crypto::ed25519::Ed25519PrivateKey;
 use diem_management::constants::{COMMON_NS, LAYOUT};
-use diem_network_address::{NetworkAddress, Protocol};
 use diem_secure_storage::{CryptoStorage, KVStorage, Storage};
 use diem_temppath::TempPath;
-use diem_types::{chain_id::ChainId, waypoint::Waypoint};
+use diem_types::{
+    chain_id::ChainId,
+    network_address::{NetworkAddress, Protocol},
+    waypoint::Waypoint,
+};
 use std::{
     path::{Path, PathBuf},
     str::FromStr,
@@ -345,17 +348,7 @@
 
         // Now let's prepare the full nodes internal network to communicate with the validators
         // internal network
-<<<<<<< HEAD
-        let v_vfn_network_address = v_vfn.listen_address.clone();
-        let v_vfn_pub_key = v_vfn.identity_key().public_key();
-        let v_vfn_network_address =
-            v_vfn_network_address.append_prod_protos(v_vfn_pub_key, HANDSHAKE_VERSION);
-        let v_vfn_id = v_vfn.peer_id();
-        let mut seed_addrs = SeedAddresses::default();
-        seed_addrs.insert(v_vfn_id, vec![v_vfn_network_address]);
-=======
         let seeds = build_seed_for_network(v_vfn, PeerRole::Validator);
->>>>>>> 595879c3
 
         let fn_vfn = &mut full_node_config
             .full_node_networks
