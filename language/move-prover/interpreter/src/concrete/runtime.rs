// Copyright (c) The Diem Core Contributors
// SPDX-License-Identifier: Apache-2.0

//! This file implements the orchestration part of the stackless bytecode interpreter and also
//! provides outside-facing interfaces for the clients of stackless bytecode interpreter. Clients
//! of the interpreter should never directly interact with the statement player (in `player.rs`) nor
//! the expression evaluator (in `evaluator.rs`).

use bytecode::{function_target::FunctionTarget, function_target_pipeline::FunctionTargetsHolder};
use move_binary_format::errors::{Location, PartialVMError, PartialVMResult, VMResult};
use move_core_types::{
    language_storage::{StructTag, TypeTag},
    value::MoveValue,
    vm_status::StatusCode,
};
use move_model::{
    model::{AbilitySet, FunctionEnv, GlobalEnv, TypeParameter},
    ty as MT,
};

use crate::{
    concrete::{
        player,
        settings::InterpreterSettings,
        ty::{
            convert_model_base_type, BaseType, IntType, PrimitiveType, StructField,
            StructInstantiation,
        },
        value::{GlobalState, TypedValue},
    },
    shared::{ident::StructIdent, variant::choose_variant},
};

/// A stackless bytecode runtime in charge of pre- and post-execution checking, conversion, and
/// monitoring. The main, step-by-step interpretation loop is delegated to the `Player` instance.
pub struct Runtime<'env> {
    env: &'env GlobalEnv,
    functions: &'env FunctionTargetsHolder,
}

impl<'env> Runtime<'env> {
    //
    // public interfaces
    //

    /// Construct a runtime with all information pre-loaded.
    pub fn new(env: &'env GlobalEnv, functions: &'env FunctionTargetsHolder) -> Self {
        Self { env, functions }
    }

    /// Execute a function (identified by `fun_id`) with given type arguments, arguments, and a
    /// mutable reference of the global state. Returns the result of the execution. Any updates to
    /// the global states is recorded in the mutable reference.
    pub fn execute(
        &self,
        fun_env: &FunctionEnv,
        ty_args: &[TypeTag],
        args: &[MoveValue],
        global_state: &mut GlobalState,
    ) -> VMResult<Vec<TypedValue>> {
        let (converted_ty_args, converted_args) =
            check_and_convert_type_args_and_args(fun_env, ty_args, args)
                .map_err(|e| e.finish(Location::Undefined))?;
        let fun_target = choose_variant(self.functions, &fun_env);
        self.execute_target(
            fun_target,
            &converted_ty_args,
            &converted_args,
            global_state,
        )
    }

    //
    // execution internals
    //

    fn execute_target(
        &self,
        fun_target: FunctionTarget,
        ty_args: &[BaseType],
        args: &[TypedValue],
        global_state: &mut GlobalState,
    ) -> VMResult<Vec<TypedValue>> {
        let settings = self
            .env
            .get_extension::<InterpreterSettings>()
            .unwrap_or_default();
        player::entrypoint(
            self.functions,
            fun_target,
            ty_args,
            args.to_vec(),
            settings.no_expr_check,
            /* level */ 1,
            global_state,
        )
        .map_err(|abort_info| abort_info.into_err())
    }
}

//**************************************************************************************************
// Utilities
//**************************************************************************************************

fn check_and_convert_type_args_and_args(
    fun_env: &FunctionEnv,
    ty_args: &[TypeTag],
    args: &[MoveValue],
) -> PartialVMResult<(Vec<BaseType>, Vec<TypedValue>)> {
    let env = fun_env.module_env.env;

    // check and convert type arguments
    check_type_instantiation(env, &fun_env.get_type_parameters(), ty_args)?;
    let mut converted_ty_args = vec![];
    for ty_arg in ty_args {
        let converted = convert_move_type_tag(env, ty_arg)?;
        converted_ty_args.push(converted);
    }

    // check and convert value arguments
    let params = fun_env.get_parameters();
    if params.len() != args.len() {
        return Err(PartialVMError::new(
            StatusCode::NUMBER_OF_ARGUMENTS_MISMATCH,
        ));
    }
    let mut converted_args = vec![];
    for (i, (arg, _param)) in args.iter().zip(params.into_iter()).enumerate() {
        let local_ty = fun_env.get_local_type(i);
<<<<<<< HEAD

        #[cfg(debug_assertions)]
        assert_eq!(local_ty, _param.1);
=======
        debug_assert_eq!(local_ty, param.1);
>>>>>>> 4b3bd1e1

        // NOTE: for historical reasons, we may receive `&signer` as arguments
        // TODO (mengxu): clean this up when we no longer accept `&signer` as valid arguments
        // for transaction scripts and `public(script)` functions.
        match local_ty {
            MT::Type::Reference(false, base_ty)
                if matches!(*base_ty, MT::Type::Primitive(MT::PrimitiveType::Signer)) =>
            {
                match arg {
                    MoveValue::Address(v) => {
                        converted_args.push(TypedValue::mk_signer(*v));
                    }
                    _ => {
                        return Err(PartialVMError::new(StatusCode::TYPE_MISMATCH));
                    }
                }
            }
            _ => {
                let base_ty = convert_model_base_type(env, &local_ty, &converted_ty_args);
                let converted = convert_move_value(env, arg, &base_ty)?;
                converted_args.push(converted);
            }
        }
    }

    Ok((converted_ty_args, converted_args))
}

pub fn convert_move_type_tag(env: &GlobalEnv, tag: &TypeTag) -> PartialVMResult<BaseType> {
    let converted = match tag {
        TypeTag::Bool => BaseType::mk_bool(),
        TypeTag::U8 => BaseType::mk_u8(),
        TypeTag::U64 => BaseType::mk_u64(),
        TypeTag::U128 => BaseType::mk_u128(),
        TypeTag::Address => BaseType::mk_address(),
        TypeTag::Signer => BaseType::mk_signer(),
        TypeTag::Vector(elem_tag) => BaseType::mk_vector(convert_move_type_tag(env, elem_tag)?),
        TypeTag::Struct(struct_tag) => {
            BaseType::mk_struct(convert_move_struct_tag(env, struct_tag)?)
        }
    };
    Ok(converted)
}

pub fn convert_move_struct_tag(
    env: &GlobalEnv,
    struct_tag: &StructTag,
) -> PartialVMResult<StructInstantiation> {
    // get struct env
    let struct_id = env.find_struct_by_tag(struct_tag).ok_or_else(|| {
        PartialVMError::new(StatusCode::TYPE_RESOLUTION_FAILURE).with_message(format!(
            "Cannot find struct `{}::{}::{}`",
            struct_tag.address.short_str_lossless(),
            struct_tag.module,
            struct_tag.name,
        ))
    })?;
    let struct_env = env.get_struct(struct_id);
    let ident = StructIdent::new(&struct_env);

    // check and convert type args
    check_type_instantiation(
        env,
        &struct_env.get_type_parameters(),
        &struct_tag.type_params,
    )?;
    let insts = struct_tag
        .type_params
        .iter()
        .map(|ty_arg| convert_move_type_tag(env, ty_arg))
        .collect::<PartialVMResult<Vec<_>>>()?;

    // collect fields
    let fields = struct_env
        .get_fields()
        .map(|field_env| {
            let field_name = env.symbol_pool().string(field_env.get_name()).to_string();
            let field_ty = convert_model_base_type(env, &field_env.get_type(), &insts);
            StructField {
                name: field_name,
                ty: field_ty,
            }
        })
        .collect();

    Ok(StructInstantiation {
        ident,
        insts,
        fields,
    })
}

pub fn convert_move_value(
    env: &GlobalEnv,
    val: &MoveValue,
    ty: &BaseType,
) -> PartialVMResult<TypedValue> {
    let converted = match (val, ty) {
        (MoveValue::Bool(v), BaseType::Primitive(PrimitiveType::Bool)) => TypedValue::mk_bool(*v),
        (MoveValue::U8(v), BaseType::Primitive(PrimitiveType::Int(IntType::U8))) => {
            TypedValue::mk_u8(*v)
        }
        (MoveValue::U64(v), BaseType::Primitive(PrimitiveType::Int(IntType::U64))) => {
            TypedValue::mk_u64(*v)
        }
        (MoveValue::U128(v), BaseType::Primitive(PrimitiveType::Int(IntType::U128))) => {
            TypedValue::mk_u128(*v)
        }
        (MoveValue::Address(v), BaseType::Primitive(PrimitiveType::Address)) => {
            TypedValue::mk_address(*v)
        }
        (MoveValue::Signer(v), BaseType::Primitive(PrimitiveType::Signer)) => {
            TypedValue::mk_signer(*v)
        }
        (MoveValue::Vector(v), BaseType::Vector(elem)) => {
            let converted = v
                .iter()
                .map(|e| convert_move_value(env, e, elem))
                .collect::<PartialVMResult<Vec<_>>>()?;
            TypedValue::mk_vector(*elem.clone(), converted)
        }
        (MoveValue::Struct(v), BaseType::Struct(inst)) => {
            let fields = v.fields();
            if fields.len() != inst.fields.len() {
                return Err(PartialVMError::new(StatusCode::TYPE_MISMATCH));
            }
            let converted = fields
                .iter()
                .zip(inst.fields.iter())
                .map(|(f, info)| convert_move_value(env, f, &info.ty))
                .collect::<PartialVMResult<Vec<_>>>()?;
            TypedValue::mk_struct(inst.clone(), converted)
        }
        _ => {
            return Err(PartialVMError::new(StatusCode::TYPE_MISMATCH));
        }
    };
    Ok(converted)
}

fn check_type_instantiation(
    env: &GlobalEnv,
    params: &[TypeParameter],
    args: &[TypeTag],
) -> PartialVMResult<()> {
    if params.len() != args.len() {
        return Err(PartialVMError::new(
            StatusCode::NUMBER_OF_TYPE_ARGUMENTS_MISMATCH,
        ));
    }
    for (arg, param) in args.iter().zip(params) {
        if !param.1 .0.is_subset(get_abilities(env, arg)?) {
            return Err(PartialVMError::new(StatusCode::CONSTRAINT_NOT_SATISFIED));
        }
    }
    Ok(())
}

fn get_abilities(env: &GlobalEnv, ty: &TypeTag) -> PartialVMResult<AbilitySet> {
    match ty {
        TypeTag::Bool | TypeTag::U8 | TypeTag::U64 | TypeTag::U128 | TypeTag::Address => {
            Ok(AbilitySet::PRIMITIVES)
        }
        TypeTag::Signer => Ok(AbilitySet::SIGNER),
        TypeTag::Vector(elem_ty) => AbilitySet::polymorphic_abilities(
            AbilitySet::VECTOR,
            vec![false],
            vec![get_abilities(env, elem_ty)?],
        ),
        TypeTag::Struct(struct_tag) => {
            let struct_id = env.find_struct_by_tag(struct_tag).ok_or_else(|| {
                PartialVMError::new(StatusCode::TYPE_RESOLUTION_FAILURE).with_message(format!(
                    "Cannot find struct `{}::{}::{}`",
                    struct_tag.address.short_str_lossless(),
                    struct_tag.module,
                    struct_tag.name,
                ))
            })?;
            let struct_env = env.get_struct(struct_id);
            let declared_phantom_parameters = (0..struct_env.get_type_parameters().len())
                .map(|idx| struct_env.is_phantom_parameter(idx));
            let ty_arg_abilities = struct_tag
                .type_params
                .iter()
                .map(|arg| get_abilities(env, arg))
                .collect::<PartialVMResult<Vec<_>>>()?;
            AbilitySet::polymorphic_abilities(
                struct_env.get_abilities(),
                declared_phantom_parameters,
                ty_arg_abilities,
            )
        }
    }
}<|MERGE_RESOLUTION|>--- conflicted
+++ resolved
@@ -125,15 +125,9 @@
         ));
     }
     let mut converted_args = vec![];
-    for (i, (arg, _param)) in args.iter().zip(params.into_iter()).enumerate() {
+    for (i, (arg, param)) in args.iter().zip(params.into_iter()).enumerate() {
         let local_ty = fun_env.get_local_type(i);
-<<<<<<< HEAD
-
-        #[cfg(debug_assertions)]
-        assert_eq!(local_ty, _param.1);
-=======
         debug_assert_eq!(local_ty, param.1);
->>>>>>> 4b3bd1e1
 
         // NOTE: for historical reasons, we may receive `&signer` as arguments
         // TODO (mengxu): clean this up when we no longer accept `&signer` as valid arguments
