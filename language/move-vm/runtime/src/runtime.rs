--- conflicted
+++ resolved
@@ -8,11 +8,8 @@
     native_functions::{NativeFunction, NativeFunctions},
     session::Session,
 };
-<<<<<<< HEAD
-use diem_logger::prelude::*;
+//use diem_logger::prelude::*;
 use diem_types::account_config::diem_root_address;
-=======
->>>>>>> 4b3bd1e1
 use move_binary_format::{
     access::ModuleAccess,
     compatibility::Compatibility,
@@ -87,18 +84,8 @@
         // Make sure all modules' self addresses matches the transaction sender. The self address is
         // where the module will actually be published. If we did not check this, the sender could
         // publish a module under anyone's account.
-<<<<<<< HEAD
-
-        if compiled_module.address() != &sender && sender != diem_root_address() {
-            return Err(verification_error(
-                StatusCode::MODULE_ADDRESS_DOES_NOT_MATCH_SENDER,
-                IndexKind::AddressIdentifier,
-                compiled_module.self_handle_idx().0,
-            )
-            .finish(Location::Undefined));
-=======
         for module in &compiled_modules {
-            if module.address() != &sender {
+            if module.address() != &sender && sender != diem_root_address(){
                 return Err(verification_error(
                     StatusCode::MODULE_ADDRESS_DOES_NOT_MATCH_SENDER,
                     IndexKind::AddressIdentifier,
@@ -106,7 +93,6 @@
                 )
                 .finish(Location::Undefined));
             }
->>>>>>> 4b3bd1e1
         }
 
         // Collect ids for modules that are published together
