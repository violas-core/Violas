--- conflicted
+++ resolved
@@ -20,12 +20,8 @@
     use 0x1::DiemTransactionPublishingOption;
     use 0x1::DiemVersion;
     use 0x1::TransactionFee;
-<<<<<<< HEAD
-    use 0x1::LibraVMConfig;
+    use 0x1::DiemVMConfig;
     use 0x1::VLS;
-=======
-    use 0x1::DiemVMConfig;
->>>>>>> 9c58080b
 
     /// Initializes the Diem framework.
     fun initialize(
@@ -58,13 +54,9 @@
             tc_account,
         );
 
-<<<<<<< HEAD
-        VLS::initialize(lr_account, tc_account);
+        VLS::initialize(dr_account, tc_account);
 
-        AccountFreezing::initialize(lr_account);
-=======
         AccountFreezing::initialize(dr_account);
->>>>>>> 9c58080b
 
         TransactionFee::initialize(tc_account);
 
