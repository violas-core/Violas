// Copyright (c) The Diem Core Contributors
// SPDX-License-Identifier: Apache-2.0

#![forbid(unsafe_code)]

use diem_crypto::{ed25519::Ed25519PrivateKey, PrivateKey, Uniform};
<<<<<<< HEAD
use diem_types::{
    account_config, transaction::authenticator::AuthenticationKey, vm_status::KeptVMStatus,
};
use language_e2e_tests::{account::Account, current_function_name, executor::FakeExecutor};
use move_core_types::vm_status::VMStatus;
use move_vm_types::values::Value;
use transaction_builder::*;
=======
use diem_transaction_builder::stdlib::*;
use diem_types::{
    account_config,
    transaction::{authenticator::AuthenticationKey, TransactionStatus},
    vm_status::KeptVMStatus,
};
use language_e2e_tests::{test_with_different_versions, versioning::CURRENT_RELEASE_VERSIONS};
use move_core_types::{
    value::{serialize_values, MoveValue},
    vm_status::VMStatus,
};
>>>>>>> 595879c3

#[test]
fn valid_creator_already_vasp() {
    test_with_different_versions! {CURRENT_RELEASE_VERSIONS, |test_env| {
        let mut executor = test_env.executor;

        let account = executor.create_raw_account();

        let treasury_compliance = test_env.tc_account;

        executor.execute_and_apply(
            treasury_compliance
                .transaction()
                .script(encode_create_parent_vasp_account_script(
                    account_config::xus_tag(),
                    0,
                    *account.address(),
                    account.auth_key_prefix(),
                    vec![],
                    true,
                ))
                .sequence_number(test_env.tc_sequence_number)
                .sign(),
        );

        let err = executor
            .try_exec(
                "VASP",
                "publish_parent_vasp_credential",
                vec![],
                serialize_values(&vec![
                    MoveValue::Signer(*account.address()),
                    MoveValue::Signer(*treasury_compliance.address()),
                ]),
            )
            .unwrap_err();
        if let VMStatus::MoveAbort(_, code) = err {
            assert_eq!(code, 6);
        } else {
            panic!("expected MoveAbort")
        }
    }
    }
}

#[test]
fn max_child_accounts_for_vasp_recovery_address() {
    let max_num_child_accounts = 256;

    test_with_different_versions! {CURRENT_RELEASE_VERSIONS, |test_env| {
        let mut executor = test_env.executor;

        let account = executor.create_raw_account();

        let treasury_compliance = test_env.tc_account;

<<<<<<< HEAD
    executor.execute_and_apply(
        treasury_compliance
            .transaction()
            .script(encode_create_parent_vasp_account_script(
                account_config::xus_tag(),
                0,
                *account.address(),
                account.auth_key_prefix(),
                vec![],
                true,
            ))
            .sequence_number(0)
            .sign(),
    );

    let mut accounts = Vec::new();

    // Create the maximum number of allowed child accounts
    for i in 0..max_num_child_accounts + 1 {
        let child = executor.create_raw_account();
        accounts.push(child.clone());
=======
>>>>>>> 595879c3
        executor.execute_and_apply(
            treasury_compliance
                .transaction()
                .script(encode_create_parent_vasp_account_script(
                    account_config::xus_tag(),
                    0,
                    *account.address(),
                    account.auth_key_prefix(),
                    vec![],
                    true,
                ))
                .sequence_number(test_env.tc_sequence_number)
                .sign(),
        );

<<<<<<< HEAD
    // Now setup the recovery addresses
    let recovery_account = accounts.remove(0);
    let one_account_too_many = accounts.remove(0);
    executor.execute_and_apply(
        recovery_account
            .transaction()
            .script(encode_create_recovery_address_script())
            .sequence_number(0)
            .sign(),
    );
    for account in &accounts {
        executor.execute_and_apply(
            account
=======
        let mut accounts = Vec::new();

        // Batch the transactions to reduce the runtime of the test (cuts ~100 seconds)
        let mut block = Vec::new();
        // Create the maximum number of allowed child accounts
        for i in 0..max_num_child_accounts + 1 {
            let child = executor.create_raw_account();
            accounts.push(child.clone());
            block.push(
                account
                    .transaction()
                    .script(encode_create_child_vasp_account_script(
                        account_config::xus_tag(),
                        *child.address(),
                        child.auth_key_prefix(),
                        false,
                        0,
                    ))
                    .sequence_number(i)
                    .sign(),
            );
        }

        let output = executor.execute_block(block).unwrap();
        for output in output {
            executor.apply_write_set(output.write_set())
        }

        // Now setup the recovery addresses
        let recovery_account = accounts.remove(0);
        let one_account_too_many = accounts.remove(0);
        executor.execute_and_apply(
            recovery_account
                .transaction()
                .script(encode_create_recovery_address_script())
                .sequence_number(0)
                .sign(),
        );

        // Batch the transactions to reduce the runtime of the test (cuts ~ another 100 seconds)
        let block = accounts
            .iter()
            .map(|account| {
                account
                    .transaction()
                    .script(encode_add_recovery_rotation_capability_script(
                        *recovery_account.address(),
                    ))
                    .sequence_number(0)
                    .sign()
            })
            .collect();

        let outputs = executor.execute_block(block).unwrap();

        for output in outputs {
            executor.apply_write_set(output.write_set())
        }

        // Make sure that we can't add any more
        let output = executor.execute_transaction(
            one_account_too_many
>>>>>>> 595879c3
                .transaction()
                .script(encode_add_recovery_rotation_capability_script(
                    *recovery_account.address(),
                ))
                .sequence_number(0)
                .sign(),
        );
<<<<<<< HEAD
    }

    // Make sure that we can't add any more
    let output = executor.execute_transaction(
        one_account_too_many
            .transaction()
            .script(encode_add_recovery_rotation_capability_script(
                *recovery_account.address(),
            ))
            .sequence_number(0)
            .sign(),
    );

    if let Ok(KeptVMStatus::MoveAbort(_, code)) = output.status().status() {
        assert_eq!(code, 1544);
    } else {
        panic!("expected MoveAbort")
=======

        if let Ok(KeptVMStatus::MoveAbort(_, code)) = output.status().status() {
            assert_eq!(code, 1544);
        } else {
            panic!("expected MoveAbort")
        }

        // Batch again, cuts about ~100 seconds more as well
        let block = accounts
            .iter()
            .map(|account| {
                let privkey = Ed25519PrivateKey::generate_for_testing();
                let pubkey = privkey.public_key();
                let new_key_hash = AuthenticationKey::ed25519(&pubkey).to_vec();
                account
                    .transaction()
                    .script(
                        encode_rotate_authentication_key_with_recovery_address_script(
                            *recovery_account.address(),
                            *account.address(),
                            new_key_hash,
                        ),
                    )
                    .sequence_number(1)
                    .sign()
            })
            .collect();

        let outputs = executor.execute_block(block).unwrap();

        // Now make sure all the rotations were executed
        for output in outputs {
            assert!(*output.status() == TransactionStatus::Keep(KeptVMStatus::Executed));
        }
    }
>>>>>>> 595879c3
    }

    // Now rotate all of the account keys
    for account in &accounts {
        let privkey = Ed25519PrivateKey::generate_for_testing();
        let pubkey = privkey.public_key();
        let new_key_hash = AuthenticationKey::ed25519(&pubkey).to_vec();
        executor.execute_and_apply(
            account
                .transaction()
                .script(
                    encode_rotate_authentication_key_with_recovery_address_script(
                        *recovery_account.address(),
                        *account.address(),
                        new_key_hash,
                    ),
                )
                .sequence_number(1)
                .sign(),
        );
    }
}<|MERGE_RESOLUTION|>--- conflicted
+++ resolved
@@ -4,15 +4,6 @@
 #![forbid(unsafe_code)]
 
 use diem_crypto::{ed25519::Ed25519PrivateKey, PrivateKey, Uniform};
-<<<<<<< HEAD
-use diem_types::{
-    account_config, transaction::authenticator::AuthenticationKey, vm_status::KeptVMStatus,
-};
-use language_e2e_tests::{account::Account, current_function_name, executor::FakeExecutor};
-use move_core_types::vm_status::VMStatus;
-use move_vm_types::values::Value;
-use transaction_builder::*;
-=======
 use diem_transaction_builder::stdlib::*;
 use diem_types::{
     account_config,
@@ -24,7 +15,6 @@
     value::{serialize_values, MoveValue},
     vm_status::VMStatus,
 };
->>>>>>> 595879c3
 
 #[test]
 fn valid_creator_already_vasp() {
@@ -81,30 +71,6 @@
 
         let treasury_compliance = test_env.tc_account;
 
-<<<<<<< HEAD
-    executor.execute_and_apply(
-        treasury_compliance
-            .transaction()
-            .script(encode_create_parent_vasp_account_script(
-                account_config::xus_tag(),
-                0,
-                *account.address(),
-                account.auth_key_prefix(),
-                vec![],
-                true,
-            ))
-            .sequence_number(0)
-            .sign(),
-    );
-
-    let mut accounts = Vec::new();
-
-    // Create the maximum number of allowed child accounts
-    for i in 0..max_num_child_accounts + 1 {
-        let child = executor.create_raw_account();
-        accounts.push(child.clone());
-=======
->>>>>>> 595879c3
         executor.execute_and_apply(
             treasury_compliance
                 .transaction()
@@ -120,21 +86,6 @@
                 .sign(),
         );
 
-<<<<<<< HEAD
-    // Now setup the recovery addresses
-    let recovery_account = accounts.remove(0);
-    let one_account_too_many = accounts.remove(0);
-    executor.execute_and_apply(
-        recovery_account
-            .transaction()
-            .script(encode_create_recovery_address_script())
-            .sequence_number(0)
-            .sign(),
-    );
-    for account in &accounts {
-        executor.execute_and_apply(
-            account
-=======
         let mut accounts = Vec::new();
 
         // Batch the transactions to reduce the runtime of the test (cuts ~100 seconds)
@@ -197,7 +148,6 @@
         // Make sure that we can't add any more
         let output = executor.execute_transaction(
             one_account_too_many
->>>>>>> 595879c3
                 .transaction()
                 .script(encode_add_recovery_rotation_capability_script(
                     *recovery_account.address(),
@@ -205,25 +155,6 @@
                 .sequence_number(0)
                 .sign(),
         );
-<<<<<<< HEAD
-    }
-
-    // Make sure that we can't add any more
-    let output = executor.execute_transaction(
-        one_account_too_many
-            .transaction()
-            .script(encode_add_recovery_rotation_capability_script(
-                *recovery_account.address(),
-            ))
-            .sequence_number(0)
-            .sign(),
-    );
-
-    if let Ok(KeptVMStatus::MoveAbort(_, code)) = output.status().status() {
-        assert_eq!(code, 1544);
-    } else {
-        panic!("expected MoveAbort")
-=======
 
         if let Ok(KeptVMStatus::MoveAbort(_, code)) = output.status().status() {
             assert_eq!(code, 1544);
@@ -259,7 +190,6 @@
             assert!(*output.status() == TransactionStatus::Keep(KeptVMStatus::Executed));
         }
     }
->>>>>>> 595879c3
     }
 
     // Now rotate all of the account keys
