<<<<<<< HEAD
=======
# Move Version 1.4

Version 1.4 of Move (released along with Diem Core version 1.4) includes named addresses,
phantom type parameters, a new version of the bytecode format, and a number of bug fixes
and other improvements.

## Highlights

* Move Language Enhancements: This version of Move adds support for two new language features,
described in more detail in separate change descriptions:
    * [Named Addresses](changes/5-named-addresses.md): This allows names to be used in
      place of numerical values in any spot where addresses are used. (Some aspects of this
      feature were already included in Move version 1.3.)
    * [Phantom Type Parameters](changes/6-phantom-type-params.md): Type parameters for generic
      structs can now be declared `phantom` when they are not used for anything except
      compile-time type checking. This avoids the need for spurious abilities to satisfy the
      type checker.
* Version 3 of the Move bytecode format: The bytecode format has been changed to support
phantom type parameters. The Move VM still reads and processes older versions of the Move
bytecode, but new bytecode files will require the new Move VM version.

## Compiler

* Error messages from the compiler have been significantly revised, after updating the compiler
to use a recent version of the `codespan-reporting` crate
([#8812](https://github.com/diem/diem/pull/8812)).
* Fixed a report of memory leaks in the compiler by adding an internal pool of symbols
and using it to record source file names
([#8742](https://github.com/diem/diem/pull/8742)).
* Improved compiler performance by about 60% by rewriting the code for handling scoped aliases
([#8804](https://github.com/diem/diem/pull/8804)).

## Prover

* Set up a new lab to compare cvc5 with z3 in benchmarks
([#8732](https://github.com/diem/diem/pull/8732)).
* Improved error message if the Boogie command cannot be found
([#8778](https://github.com/diem/diem/pull/8778)).
* Fixed an inconsistency in global invariant processing that was exposed by using
the `disable_invariants_in_body` pragma
([#8840](https://github.com/diem/diem/pull/8840)).
Verifying global invariants remains an active area of development so there may
still be some related issues in this release.

## VM

* Added VM support for publishing multiple modules in a single transaction
([#8555](https://github.com/diem/diem/pull/8555)).
This allows publishing a set of interdependent modules that are verified and link-checked
together.
* Improved logging of errors when deserializing Move modules
([#8681](https://github.com/diem/diem/pull/8681)).
* Fixed performance problems when loading and verifying friend modules. In addition to
caching the results of deserializing and verifying modules, the loader has been
significantly refactored to be more robust and to improve its internal APIs
([#8832](https://github.com/diem/diem/pull/8832)).

## Command Line Interpreter (CLI)

* The `move compile` command now includes the Move standard library by default
([#8679](https://github.com/diem/diem/pull/8679)).
* Split out the Diem-specific part of the CLI to a new `df-cli` tool
([#8615](https://github.com/diem/diem/pull/8615))
and refactored the Move CLI so that `df-cli` (or other clients) can
extend it with new subcommands
([#8764](https://github.com/diem/diem/pull/8764)).

## Miscellaneous

* Updated the Move language book to use abilities
([#8582](https://github.com/diem/diem/pull/8582)).
The documentation still needs more updates to catch up with the latest features.
* Finished the process of removing Cargo dependencies on Diem crates,
continuing our effort to make Move usable apart from Diem.
* Refactored various command line tools to share common code in a new
`move-command-line-common` crate
([#8680](https://github.com/diem/diem/pull/8680)).
* Enhanced the Move bytecode disassembler to print the bytecode version
([#8690](https://github.com/diem/diem/pull/8690)).
* Removed the deprecated `CompiledScript::into_module` method
([#8655](https://github.com/diem/diem/pull/8655)).
* Removed the `CompiledModuleMut` and `CompiledScriptMut` types
([#8667](https://github.com/diem/diem/pull/8667))
along with the `into_inner`, `as_inner`, and `freeze` methods from the
`CompiledModule` and `CompiledScript` types
([#8712](https://github.com/diem/diem/pull/8712)).


>>>>>>> 4b3bd1e1
# Move Version 1.3

Version 1.3 of Move (released along with Diem Core version 1.3) introduces some syntax changes
to the Move language so that you may need to update Move source code when moving to this release.
The bytecode format remains the same as in version 1.2.

## Highlights

The main highlight of this release is a new language feature for unit testing.
This provides an easy way to test individual functions and features in Move.
More details are available in the unit testing [change description](changes/4-unit-testing.md).

## Move Language

In addition to the new unit testing feature, this release includes a few other changes to the
Move language:

* Added new module address syntax, e.g., `module 0x1::M`, to specify the address of a module
from within Move code
([#7915](https://github.com/diem/diem/pull/7915)).
This replaces the compiler's `--sender` option to specify the address on the command line.

* The syntax for an address value is changed to `@` followed by a number
([#8285](https://github.com/diem/diem/pull/8285)).
Previously an account address value was specified
as a hexadecimal value with an `0x` prefix, and hexadecimal values could not be
used as ordinary integer numbers. With this change, addresses and numbers can be
specified as either decimal and hexadecimal values, and the `@` prefix distinguishes
the address values.

* Introduced a general syntax for attributes in Move
([#8169](https://github.com/diem/diem/pull/8169)).
Move attributes are based on the Rust attribute syntax, which is in turn based on
the standards found in ECMA-334 and ECMA-335. Attributes can currently be attached to
address blocks, modules, scripts, and any module top level member. They are currently
used for unit testing, and other attributes may be defined in the future.

## Compiler

* Removed the compiler's `--sender` option. Instead of specifying the address on the command line,
you can use the new module address syntax in the Move code
([#7915](https://github.com/diem/diem/pull/7915)).
* Fixed crashes during internal testing with a precompiled standard library
when error messages reference the precompiled files
([#8344](https://github.com/diem/diem/pull/8344)).

## Prover

The syntax for specifications in Move is still in development and is
documented separately from the rest of the language. This release includes a
number of changes for Move specifications:

* Extended and renamed builtin functions
* New `let` binding semantics (`let x = E` and `let post y = E`)
* Support for axiom for constraining uninterpreted specification functions
* New `choose x where p` and `choose min i where p` expression forms
* New invariant syntax (`module M { invariant p; }`) for global invariants
* New syntax for function and struct specifications (`spec f` instead of `spec fun f`)
* New syntax for specification modules which can be put into separate files
* Removed `succeeds_if`
* Removed `invariant module`
* Removed `type<T>()` expression

In addition to the specification changes, the Move Prover has been improved with
bug fixes and some larger changes, including:

* Overhauled handling of global invariants
* Changed to perform monomorphization of generics in the Prover backend and memory model,
which has helped the Prover run faster and avoid timeouts.

## Standard Library

* Added a `BitVector` module
([#8315](https://github.com/diem/diem/pull/8315)).
* Added a `Vault` module for capability-based secure storage
([#8396](https://github.com/diem/diem/pull/8396)).

## VM

* Renamed `gas_schedule::CostStrategy` to `GasStatus` and cleaned up some of its APIs
([#7797](https://github.com/diem/diem/pull/7797)).
* Encapsulated both the `ChangeSet` and `AccountChangeSet` types so that their fields must be
accessed by API functions, which also enforce a new invariant that the `AccountChangeSet` is
not empty
([#8288](https://github.com/diem/diem/pull/8288)).
* Added a missing bounds check in the bytecode verifier for the `self_module_handle_idx` field
([#8389](https://github.com/diem/diem/pull/8389)).

## Miscellaneous

* Fixed the Move disassembler to work correctly with abilities
([#8128](https://github.com/diem/diem/pull/8128)).
* Renamed the `vm` Rust crate to `move-binary-format`,
which is a much better description of its contents.
([#8161](https://github.com/diem/diem/pull/8161)).
* Removed a number of dependencies on Diem crates,
continuing our effort to make Move usable apart from Diem.
* Added an `ident_str!` macro to create const `IdentStr` values
([#8300](https://github.com/diem/diem/pull/8300)).
* Refactored the `MoveResource` trait to add a separate `MoveStructType` trait
([#8346](https://github.com/diem/diem/pull/8346)).
* Added back the Move language documentation files, now in the `mdBook` format
([#8450](https://github.com/diem/diem/pull/8450)).
* Fixed the Move script binding generator so that the generated code is valid
when there are no transaction scripts or script functions
([#8465](https://github.com/diem/diem/pull/8465)).


# Move Version 1.2

Version 1.2 of Move (released along with Diem Core version 1.2) includes several new language features, a new version of the bytecode format, significant improvements to the Move Prover, and numerous bug fixes.

## Highlights

* Move Language Enhancements: This version of Move adds support for three new language features. Each of these is described in more detail in separate change descriptions.
    * [Friend Visibility](changes/1-friend-visibility.md): a new visibility modifier that allows a function to be called only by a set of declared `friend` modules.
    * [Script Visibility](changes/2-script-visibility.md): a new visibility modifier that allows a function to be called only from a transaction or another script function.
    * [Abilities](changes/3-abilities.md): a generalization of the existing `resource`/`struct` distinction to enable more fine-grained control over the operations allowed on a record value.
* Version 2 of the Move bytecode format: The bytecode format has been changed to support the new features. The Move VM still reads and processes older versions of the Move bytecode, but new bytecode files will require the new Move VM version.
* Move Prover: verification speed improvements of 2x and more via new internal architecture.

## VM

This release includes several changes and enhancements:

* Arguments to Move functions are now specified as BCS-serialized values ([#7170](https://github.com/diem/diem/pull/7170)) and the VM also returns serialized values ([#7599](https://github.com/diem/diem/pull/7599)). The VM’s `execute_function` API now returns the serialized return values ([#7671](https://github.com/diem/diem/pull/7671)).
* The VM’s file format deserializer now supports versioning so that it can seamlessly read multiple versions of Move bytecode files ([#7323](https://github.com/diem/diem/pull/7323)).
* The VM’s module publishing API now allows republishing an existing module, as long as the updated module is backward compatible with the previous version ([#7143](https://github.com/diem/diem/pull/7143)). This includes a new bytecode verifier check for module updates that introduce cyclic dependencies ([#7234](https://github.com/diem/diem/pull/7234)) and related checks for cyclic dependencies when building and loading the standard library ([#7475](https://github.com/diem/diem/pull/7475)).
* A new  `InternalGasUnits` type has been introduced to distinguish the unscaled units within the VM from the scaled `GasUnits` type ([#7448](https://github.com/diem/diem/pull/7448)).

**Fixed bugs:**

* Creating a normalized struct type now correctly uses the module handle associated with the `StructHandleIndex` rather than the module containing the declaration ([#7321](https://github.com/diem/diem/pull/7321)).
* The expected output files for internal tests no longer used colons in the file names, for the sake of file systems that do not support that ([#7770](https://github.com/diem/diem/issues/7770)).
* The `parse_type_tag` function can now handle struct names containing underscores ([#7151](https://github.com/diem/diem/issues/7151)).
* Missing signature checks for the `MoveToGeneric`, `ImmBorrowFieldGeneric`, and `MutBorrowFieldGeneric`  instructions have been added to the bytecode verifier ([#7752](https://github.com/diem/diem/pull/7752)).

## Standard Library

To make it easier to use Move for projects besides Diem, we are working toward separating the parts of Move that are specific to Diem. There is much more to do, but in this release, the standard library has been separated into two parts: `move-stdlib` ([#7633](https://github.com/diem/diem/pull/7633)) and `diem-framework` ([#7529](https://github.com/diem/diem/pull/7529)).

## Compiler

Besides adding support for the new language features mentioned above, the compiler in this release includes a number of fixes and usability enhancements:

* Attempting to use a global storage builtin, e.g., `move_to`, in a script context will no longer crash the compiler ([#4577](https://github.com/diem/diem/issues/4577)).
* Hex strings with an odd number of characters are no longer accepted by the compiler ([#6577](https://github.com/diem/diem/issues/6577)).
* A `let` binding with a name starting with an underscore, e.g., `_x`, can now be used later in the code: the underscore prefix merely disables the compiler diagnostic about unused locals ([#6786](https://github.com/diem/diem/pull/6786)).
* Fixed a compiler crash when a `break` is used outside of a loop ([#7560](https://github.com/diem/diem/issues/7560)).
* Added a missing check for recursive types when binding to a local variable, which fixed a compiler crash with a stack overflow ([#7562](https://github.com/diem/diem/issues/7562)).
* Fixed a compiler crash for an infinite loop with unreachable exits ([#7568](https://github.com/diem/diem/issues/7568)).
* Fixed a compiler crash due to an unassigned local used in an equality comparison ([#7569](https://github.com/diem/diem/issues/7569)).
* Fixed a compiler crash due to borrowing a divergent expression ([#7570](https://github.com/diem/diem/issues/7570)).
* Fixed a compiler crash due to a missing constraint for references in the type checker ([#7573](https://github.com/diem/diem/issues/7573)).
* Fixed a compiler crash related to expressions with short-circuiting ([#7574](https://github.com/diem/diem/issues/7574)).
* Fixed an incorrect code generation bug that could occur when a function parameter is assigned a new value exactly once in the function ([#7370](https://github.com/diem/diem/pull/7370)).
* Fixed the bytecode source map mapping from local names to indexes so that function parameters go before locals ([#7371](https://github.com/diem/diem/pull/7371)).
* Fixed a compiler crash when a struct is assigned without specifying its fields ([#7385](https://github.com/diem/diem/issues/7385)).
* Fixed a compiler crash when attempting to put a `spec` block inside a `spec` context ([#7387](https://github.com/diem/diem/issues/7387)).
* An integer literal value that is too large for its declared type will no longer cause a compiler crash ([#7388](https://github.com/diem/diem/issues/7388)).
* Fixed a compiler crash caused by incorrect number of type parameters in pack/unpack expressions ([#7401](https://github.com/diem/diem/pull/7401)).
* Module names and module members are now restricted from starting with underscores (‘_’) , which also avoids a crash ([#7572](https://github.com/diem/diem/issues/7572)).
* Prover specifications are now included in the compiler’s dependency ordering calculation ([#7960](https://github.com/diem/diem/pull/7960)).
* Modified the compiler optimization to remove fall-through jumps so that loop headers are not coalesced, which improves the prover’s ability to handle loop specifications ([#8049](https://github.com/diem/diem/pull/8049)).

## Command Line Interpreter (CLI)

The Move CLI has been enhanced in several ways:

* The CLI now supports safe module republishing with checks for breaking changes ([#6753](https://github.com/diem/diem/pull/6753)).
* Added a new `doctor` command to detect inconsistencies in storage ([#6971](https://github.com/diem/diem/pull/6971), [#7010](https://github.com/diem/diem/pull/7010), and [#7013](https://github.com/diem/diem/pull/7013)).
* The `publish` command’s `—-dry-run` option has been removed ([#6957](https://github.com/diem/diem/pull/6957)). Use the equivalent "check" command instead.
* The `test` command has a new `--create` option to create test scaffolding ([#6969](https://github.com/diem/diem/pull/6969)).
* The verbose output with the `-v` option now includes the number of bytes written ([#7757](https://github.com/diem/diem/pull/7757)).

## Other Tools

* Created a new bytecode-to-source explorer tool for Move ([#7508](https://github.com/diem/diem/pull/7508)).
* The resource viewer can now be better used to traverse data structures because the fields of `AnnotatedMoveStruct` are no longer private and `AnnotatedMoveValue::Vector` preserves the type information for its elements ([#7166](https://github.com/diem/diem/pull/7166)).
* The `diem-writeset-generator` and `diem-transaction-replay` tools have been significantly enhanced to support the process of upgrading the Diem Framework.<|MERGE_RESOLUTION|>--- conflicted
+++ resolved
@@ -1,5 +1,3 @@
-<<<<<<< HEAD
-=======
 # Move Version 1.4
 
 Version 1.4 of Move (released along with Diem Core version 1.4) includes named addresses,
@@ -88,7 +86,6 @@
 ([#8712](https://github.com/diem/diem/pull/8712)).
 
 
->>>>>>> 4b3bd1e1
 # Move Version 1.3
 
 Version 1.3 of Move (released along with Diem Core version 1.3) introduces some syntax changes
