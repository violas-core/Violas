// Copyright (c) The Diem Core Contributors
// SPDX-License-Identifier: Apache-2.0

use anyhow::Result;
use move_cli::{
    commands,
    mode::{Mode, ModeType},
    test, DEFAULT_BUILD_DIR, DEFAULT_DEP_MODE, DEFAULT_SOURCE_DIR, DEFAULT_STORAGE_DIR,
};
use move_core_types::{
    language_storage::TypeTag, parser, transaction_argument::TransactionArgument,
};
use std::{fs, path::Path};
use structopt::StructOpt;

#[derive(StructOpt)]
#[structopt(
    name = "move",
    about = "CLI frontend for Move compiler and VM",
    rename_all = "kebab-case"
)]
pub struct Move {
    /// Directory storing Move resources, events, and module bytecodes produced by module publishing
    /// and script execution.
    #[structopt(long, default_value = DEFAULT_STORAGE_DIR, global = true)]
    storage_dir: String,
    /// Directory storing build artifacts produced by compilation
    #[structopt(long, short = "d", default_value = DEFAULT_BUILD_DIR, global = true)]
    build_dir: String,
    /// Dependency inclusion mode
    #[structopt(
        long,
        default_value = DEFAULT_DEP_MODE,
        global = true,
    )]
    mode: ModeType,
    /// Print additional diagnostics
    #[structopt(short = "v", global = true)]
    verbose: bool,
    #[structopt(subcommand)]
    cmd: Command,
}

#[derive(StructOpt)]
pub enum Command {
    /// Type check and verify the specified script and modules against the modules in `storage`
    #[structopt(name = "check")]
    Check {
        /// The source files to check
        #[structopt(
            name = "PATH_TO_SOURCE_FILE",
            default_value = DEFAULT_SOURCE_DIR,
        )]
        source_files: Vec<String>,
        /// If set, fail when attempting to typecheck a module that already exists in global storage
        #[structopt(long = "no-republish")]
        no_republish: bool,
    },
    /// Compile the specified modules and publish the resulting bytecodes in global storage
    #[structopt(name = "publish")]
    Publish {
        /// The source files containing modules to publish
        #[structopt(
            name = "PATH_TO_SOURCE_FILE",
            default_value = DEFAULT_SOURCE_DIR,
        )]
        source_files: Vec<String>,
        /// If set, fail during compilation when attempting to publish a module that already
        /// exists in global storage
        #[structopt(long = "no-republish")]
        no_republish: bool,
        /// By default, code that might cause breaking changes for bytecode
        /// linking or data layout compatibility checks will not be published.
        /// Set this flag to ignore breaking changes checks and publish anyway
        #[structopt(long = "ignore-breaking-changes")]
        ignore_breaking_changes: bool,
    },
    /// Compile/run a Move script that reads/writes resources stored on disk in `storage`.
    /// This command compiles the script first before running it.
    #[structopt(name = "run")]
    Run {
        /// Path to .mv file containing either script or module bytecodes. If the file is a module, the
        /// `script_name` parameter must be set.
        #[structopt(name = "script")]
        script_file: String,
        /// Name of the script function inside `script_file` to call. Should only be set if `script_file`
        /// points to a module.
        #[structopt(name = "name")]
        script_name: Option<String>,
        /// Possibly-empty list of signers for the current transaction (e.g., `account` in
        /// `main(&account: signer)`). Must match the number of signers expected by `script_file`.
        #[structopt(long = "signers")]
        signers: Vec<String>,
        /// Possibly-empty list of arguments passed to the transaction (e.g., `i` in
        /// `main(i: u64)`). Must match the arguments types expected by `script_file`.
        /// Supported argument types are
        /// bool literals (true, false),
        /// u64 literals (e.g., 10, 58),
        /// address literals (e.g., 0x12, 0x0000000000000000000000000000000f),
        /// hexadecimal strings (e.g., x"0012" will parse as the vector<u8> value [00, 12]), and
        /// ASCII strings (e.g., 'b"hi" will parse as the vector<u8> value [68, 69])
        #[structopt(long = "args", parse(try_from_str = parser::parse_transaction_argument))]
        args: Vec<TransactionArgument>,
        /// Possibly-empty list of type arguments passed to the transaction (e.g., `T` in
        /// `main<T>()`). Must match the type arguments kinds expected by `script_file`.
        #[structopt(long = "type-args", parse(try_from_str = parser::parse_type_tag))]
        type_args: Vec<TypeTag>,
        /// Maximum number of gas units to be consumed by execution.
        /// When the budget is exhaused, execution will abort.
        /// By default, no `gas-budget` is specified and gas metering is disabled.
        #[structopt(long = "gas-budget", short = "g")]
        gas_budget: Option<u64>,
        /// If set, the effects of executing `script_file` (i.e., published, updated, and
        /// deleted resources) will NOT be committed to disk.
        #[structopt(long = "dry-run", short = "n")]
        dry_run: bool,
    },
    /// Run expected value tests using the given batch file
    #[structopt(name = "test")]
    Test {
        /// a directory path in which all the tests will be executed
        #[structopt(name = "path")]
        path: String,
        /// Show coverage information after tests are done.
        /// By default, coverage will not be tracked nor shown.
        #[structopt(long = "track-cov")]
        track_cov: bool,
        /// Create a new test directory scaffold with the specified <path>
        #[structopt(long = "create")]
        create: bool,
    },
    /// View Move resources, events files, and modules stored on disk
    #[structopt(name = "view")]
    View {
        /// Path to a resource, events file, or module stored on disk.
        #[structopt(name = "file")]
        file: String,
    },
    /// (Experimental) Run static analyses on Move source or bytecode
    #[structopt(name = "analyze")]
    Analyze {
        #[structopt(subcommand)]
        cmd: AnalysisCommand,
    },
    /// Delete all resources, events, and modules stored on disk under `storage`.
    /// Does *not* delete anything in `src`.
    Clean {},
    /// Run well-formedness checks on the `storage` and `build` directories.
    #[structopt(name = "doctor")]
    Doctor {},
}

<<<<<<< HEAD
impl Move {
    fn get_package_dir(&self) -> PathBuf {
        Path::new(&self.build_dir).join(DEFAULT_PACKAGE_DIR)
    }

    /// This collects only the compiled modules from dependent libraries. The modules
    /// created via the "publish" command should already sit in the storage based on
    /// current implementation.
    fn get_library_modules(&self) -> Result<Vec<CompiledModule>> {
        self.mode.compiled_modules(&self.get_package_dir())
    }

    /// Return `true` if `path` is a Move bytecode file based on its extension
    fn is_bytecode_file(path: &Path) -> bool {
        path.extension()
            .map_or(false, |ext| ext == MOVE_COMPILED_EXTENSION)
    }

    /// Return `true` if path contains a valid Move bytecode module
    fn contains_module(path: &Path) -> bool {
        Self::is_bytecode_file(path)
            && match fs::read(path) {
                Ok(bytes) => CompiledModule::deserialize(&bytes).is_ok(),
                Err(_) => false,
            }
    }

    /// Prepare an OnDiskStateView that is ready to use. Library modules will be preloaded into the
    /// storage if `load_libraries` is true.
    ///
    /// NOTE: this is the only way to get a state view in Move CLI, and thus, this function needs
    /// to be run before every command that needs a state view, i.e., `check`, `publish`, `run`,
    /// `view`, and `doctor`.
    pub fn prepare_state(&self, load_libraries: bool) -> Result<OnDiskStateView> {
        let state = OnDiskStateView::create(&self.build_dir, &self.storage_dir)?;

        if load_libraries {
            self.mode.prepare(&self.get_package_dir(), false)?;

            // preload the storage with library modules (if such modules do not exist yet)
            let lib_modules = self.get_library_modules()?;
            let new_modules: Vec<_> = lib_modules
                .into_iter()
                .filter(|m| !state.has_module(&m.self_id()))
                .collect();

            let mut serialized_modules = vec![];
            for module in new_modules {
                let mut module_bytes = vec![];
                module.serialize(&mut module_bytes)?;
                serialized_modules.push((module.self_id(), module_bytes));
            }
            state.save_modules(&serialized_modules)?;
        }

        Ok(state)
    }
}

/// Compile the user modules in `src` and the script in `script_file`
fn check(state: OnDiskStateView, republish: bool, files: &[String], verbose: bool) -> Result<()> {
    if verbose {
        println!("Checking Move files...");
    }
    move_lang::move_check_and_report(
        files,
        &[state.interface_files_dir()?],
        None,
        None,
        republish,
    )?;
    Ok(())
}

fn publish(
    state: OnDiskStateView,
    files: &[String],
    republish: bool,
    ignore_breaking_changes: bool,
    verbose: bool,
) -> Result<()> {
    if verbose {
        println!("Compiling Move modules...")
    }

    let (_, compiled_units) = move_lang::move_compile_and_report(
        files,
        &[state.interface_files_dir()?],
        None,
        None,
        republish,
    )?;

    let num_modules = compiled_units
        .iter()
        .filter(|u| matches!(u, CompiledUnit::Module { .. }))
        .count();
    if verbose {
        println!("Found and compiled {} modules", num_modules)
    }

    let mut modules = vec![];
    for c in compiled_units {
        match c {
            CompiledUnit::Script { loc, .. } => {
                if verbose {
                    println!(
                        "Warning: Found script in specified files for publishing. But scripts \
                         cannot be published. Script found in: {}",
                        loc.file()
                    )
                }
            }
            CompiledUnit::Module { module, .. } => modules.push(module),
        }
    }

    // use the the publish_module API frm the VM if we do not allow breaking changes
    if !ignore_breaking_changes {
        let vm = MoveVM::new();
        let mut cost_strategy = get_cost_strategy(None)?;
        let log_context = NoContextLog::new();
        let mut session = vm.new_session(&state);

        let mut has_error = false;
        for module in &modules {
            let mut module_bytes = vec![];
            module.serialize(&mut module_bytes)?;

            let id = module.self_id();
            let sender = *id.address();

            let res =
                session.publish_module(module_bytes, sender, &mut cost_strategy, &log_context);
            if let Err(err) = res {
                explain_publish_error(err, &state, module)?;
                has_error = true;
                break;
            }
        }

        if !has_error {
            let (changeset, events) = session.finish().map_err(|e| e.into_vm_status())?;
            assert!(events.is_empty());
            if verbose {
                explain_publish_changeset(&changeset, &state);
            }
            let modules: Vec<_> = changeset
                .into_modules()
                .map(|(module_id, blob_opt)| (module_id, blob_opt.expect("must be non-deletion")))
                .collect();
            state.save_modules(&modules)?;
        }
    } else {
        // NOTE: the VM enforces the most strict way of module republishing and does not allow
        // backward incompatible changes, as as result, if this flag is set, we skip the VM process
        // and force the CLI to override the on-disk state directly
        let mut serialized_modules = vec![];
        for module in modules {
            let mut module_bytes = vec![];
            module.serialize(&mut module_bytes)?;
            serialized_modules.push((module.self_id(), module_bytes));
        }
        state.save_modules(&serialized_modules)?;
    }

    Ok(())
}

fn run(
    state: OnDiskStateView,
    script_file: &str,
    script_name_opt: &Option<String>,
    signers: &[String],
    txn_args: &[TransactionArgument],
    vm_type_args: Vec<TypeTag>,
    gas_budget: Option<u64>,
    dry_run: bool,
    verbose: bool,
) -> Result<()> {
    fn compile_script(
        state: &OnDiskStateView,
        script_file: &str,
        verbose: bool,
    ) -> Result<Option<CompiledScript>> {
        if verbose {
            println!("Compiling transaction script...")
        }
        let (_files, compiled_units) = move_lang::move_compile_and_report(
            &[script_file.to_string()],
            &[state.interface_files_dir()?],
            None,
            None,
            false,
        )?;

        let mut script_opt = None;
        for c in compiled_units {
            match c {
                CompiledUnit::Script { script, .. } => {
                    if script_opt.is_some() {
                        bail!("Error: Found more than one script")
                    }
                    script_opt = Some(script)
                }
                CompiledUnit::Module { ident, .. } => {
                    if verbose {
                        println!(
                            "Warning: Found module '{}' in file specified for the script. This \
                             module will not be published.",
                            ident
                        )
                    }
                }
            }
        }

        Ok(script_opt)
    }

    let path = Path::new(script_file);
    if !path.exists() {
        bail!("Script file {:?} does not exist", path)
    };
    let bytecode = if Move::is_bytecode_file(path) {
        assert!(
            state.is_module_path(path) || !Move::contains_module(path),
            "Attempting to run module {:?} outside of the `storage/` directory.
move run` must be applied to a module inside `storage/`",
            path
        );
        // script bytecode; read directly from file
        fs::read(path)?
    } else {
        // script source file; compile first and then extract bytecode
        let script_opt = compile_script(&state, script_file, verbose)?;
        match script_opt {
            Some(script) => {
                let mut script_bytes = vec![];
                script.serialize(&mut script_bytes)?;
                script_bytes
            }
            None => bail!("Unable to find script in file {:?}", script_file),
        }
    };

    let signer_addresses = signers
        .iter()
        .map(|s| AccountAddress::from_hex_literal(&s))
        .collect::<Result<Vec<AccountAddress>, _>>()?;
    // TODO: parse Value's directly instead of going through the indirection of TransactionArgument?
    let vm_args: Vec<Vec<u8>> = convert_txn_args(&txn_args);

    let vm = MoveVM::new();
    let mut cost_strategy = get_cost_strategy(gas_budget)?;
    let log_context = NoContextLog::new();

    let mut session = vm.new_session(&state);

    let script_type_parameters = vec![];
    let script_parameters = vec![];
    let res = match script_name_opt {
        Some(script_name) => {
            // script fun. parse module, extract script ID to pass to VM
            let module = CompiledModule::deserialize(&bytecode)
                .map_err(|e| anyhow!("Error deserializing module: {:?}", e))?;
            session
                .execute_script_function(
                    &module.self_id(),
                    &IdentStr::new(script_name)?,
                    vm_type_args.clone(),
                    vm_args,
                    signer_addresses.clone(),
                    &mut cost_strategy,
                    &log_context,
                )
                .map(|_| ())
        }
        None => session.execute_script(
            bytecode.to_vec(),
            vm_type_args.clone(),
            vm_args,
            signer_addresses.clone(),
            &mut cost_strategy,
            &log_context,
        ),
    };

    if let Err(err) = res {
        explain_execution_error(
            err,
            &state,
            &script_type_parameters,
            &script_parameters,
            &vm_type_args,
            &signer_addresses,
            txn_args,
        )
    } else {
        let (changeset, events) = session.finish().map_err(|e| e.into_vm_status())?;
        if verbose {
            explain_execution_effects(&changeset, &events, &state)?
        }
        maybe_commit_effects(!dry_run, changeset, events, &state)
    }
}

fn get_cost_strategy(gas_budget: Option<u64>) -> Result<CostStrategy<'static>> {
    let gas_schedule = &vm_genesis::genesis_gas_schedule::INITIAL_GAS_SCHEDULE;
    let cost_strategy = if let Some(gas_budget) = gas_budget {
        let max_gas_budget = u64::MAX
            .checked_div(gas_schedule.gas_constants.gas_unit_scaling_factor)
            .unwrap();
        if gas_budget >= max_gas_budget {
            bail!("Gas budget set too high; maximum is {}", max_gas_budget)
        }
        CostStrategy::transaction(gas_schedule, GasUnits::new(gas_budget))
    } else {
        // no budget specified. use CostStrategy::system, which disables gas metering
        CostStrategy::system(gas_schedule, GasUnits::new(0))
    };
    Ok(cost_strategy)
}

fn explain_publish_changeset(changeset: &ChangeSet, state: &OnDiskStateView) {
    // publish effects should contain no resources
    assert!(changeset.resources().next().is_none());
    // total bytes written across all accounts
    let mut total_bytes_written = 0;
    for (addr, name, blob_opt) in changeset.modules() {
        if let Some(module_bytes) = blob_opt {
            let bytes_written = addr.len() + name.len() + module_bytes.len();
            total_bytes_written += bytes_written;
            let module_id = ModuleId::new(addr, name.clone());
            if state.has_module(&module_id) {
                println!(
                    "Updating an existing module {} (wrote {:?} bytes)",
                    module_id, bytes_written
                );
            } else {
                println!(
                    "Publishing a new module {} (wrote {:?} bytes)",
                    module_id, bytes_written
                );
            }
        } else {
            panic!("Deleting a module is not supported")
        }
    }
    println!(
        "Wrote {:?} bytes of module ID's and code",
        total_bytes_written
    )
}

fn explain_execution_effects(
    changeset: &ChangeSet,
    events: &[Event],
    state: &OnDiskStateView,
) -> Result<()> {
    // execution effects should contain no modules
    assert!(changeset.modules().next().is_none());
    if !events.is_empty() {
        println!("Emitted {:?} events:", events.len());
        // TODO: better event printing
        for (event_key, event_sequence_number, _event_type, event_data) in events {
            println!(
                "Emitted {:?} as the {}th event to stream {:?}",
                event_data, event_sequence_number, event_key
            )
        }
    }
    if !changeset.accounts.is_empty() {
        println!(
            "Changed resource(s) under {:?} address(es):",
            changeset.accounts.len()
        );
    }
    // total bytes written across all accounts
    let mut total_bytes_written = 0;
    for (addr, account) in &changeset.accounts {
        print!("  ");
        if account.resources.is_empty() {
            continue;
        }
        println!(
            "Changed {:?} resource(s) under address {:?}:",
            account.resources.len(),
            addr
        );
        for (struct_tag, write_opt) in &account.resources {
            print!("    ");
            let mut bytes_to_write = struct_tag.access_vector().len();
            match write_opt {
                Some(blob) => {
                    bytes_to_write += blob.len();
                    if state
                        .get_resource_bytes(*addr, struct_tag.clone())?
                        .is_some()
                    {
                        // TODO: print resource diff
                        println!(
                            "Changed type {}: {:?} (wrote {:?} bytes)",
                            struct_tag, blob, bytes_to_write
                        )
                    } else {
                        // TODO: nicer printing
                        println!(
                            "Added type {}: {:?} (wrote {:?} bytes)",
                            struct_tag, blob, bytes_to_write
                        )
                    }
                }
                None => println!(
                    "Deleted type {} (wrote {:?} bytes)",
                    struct_tag, bytes_to_write
                ),
            };
            total_bytes_written += bytes_to_write;
        }
    }
    if total_bytes_written != 0 {
        println!(
            "Wrote {:?} bytes of resource ID's and data",
            total_bytes_written
        );
    }

    Ok(())
}

/// Commit the resources and events modified by a transaction to disk
fn maybe_commit_effects(
    commit: bool,
    changeset: ChangeSet,
    events: Vec<Event>,
    state: &OnDiskStateView,
) -> Result<()> {
    // similar to explain effects, all module publishing happens via save_modules(), so effects
    // shouldn't contain modules
    if commit {
        for (addr, account) in changeset.accounts {
            for (struct_tag, blob_opt) in account.resources {
                match blob_opt {
                    Some(blob) => state.save_resource(addr, struct_tag, &blob)?,
                    None => state.delete_resource(addr, struct_tag)?,
                }
            }
        }

        for (event_key, event_sequence_number, event_type, event_data) in events {
            state.save_event(&event_key, event_sequence_number, event_type, event_data)?
        }
    } else if !(changeset.resources().next().is_none() && events.is_empty()) {
        println!("Discarding changes; re-run without --dry-run if you would like to keep them.")
    }

    Ok(())
}

fn explain_type_error(
    script_params: &[SignatureToken],
    signers: &[AccountAddress],
    txn_args: &[TransactionArgument],
) {
    use SignatureToken::*;
    let expected_num_signers = script_params
        .iter()
        .filter(|t| match t {
            Reference(r) => r.is_signer(),
            _ => false,
        })
        .count();
    if expected_num_signers != signers.len() {
        println!(
            "Execution failed with incorrect number of signers: script expected {:?}, but found \
             {:?}",
            expected_num_signers,
            signers.len()
        );
        return;
    }

    // TODO: printing type(s) of missing arguments could be useful
    let expected_num_args = script_params.len() - signers.len();
    if expected_num_args != txn_args.len() {
        println!(
            "Execution failed with incorrect number of arguments: script expected {:?}, but found \
             {:?}",
            expected_num_args,
            txn_args.len()
        );
        return;
    }

    // TODO: print more helpful error message pinpointing the (argument, type)
    // pair that didn't match
    println!("Execution failed with type error when binding type arguments to type parameters")
}

fn explain_publish_error(
    error: VMError,
    state: &OnDiskStateView,
    module: &CompiledModule,
) -> Result<()> {
    use StatusCode::*;

    let module_id = module.self_id();
    match error.into_vm_status() {
        VMStatus::Error(DUPLICATE_MODULE_NAME) => {
            println!(
                "Module {} exists already. Re-run without --no-republish to publish anyway.",
                module_id
            );
        }
        VMStatus::Error(BACKWARD_INCOMPATIBLE_MODULE_UPDATE) => {
            println!("Breaking change detected--publishing aborted. Re-run with --ignore-breaking-changes to publish anyway.");

            let old_module = state.get_compiled_module(&module_id)?;
            let old_api = normalized::Module::new(&old_module);
            let new_api = normalized::Module::new(module);
            let compat = Compatibility::check(&old_api, &new_api);
            // the only way we get this error code is compatibility checking failed, so assert here
            assert!(!compat.is_fully_compatible());

            if !compat.struct_layout {
                // TODO: we could choose to make this more precise by walking the global state and looking for published
                // structs of this type. but probably a bad idea
                println!("Layout API for structs of module {} has changed. Need to do a data migration of published structs", module_id)
            } else if !compat.struct_and_function_linking {
                // TODO: this will report false positives if we *are* simultaneously redeploying all dependent modules.
                // but this is not easy to check without walking the global state and looking for everything
                println!("Linking API for structs/functions of module {} has changed. Need to redeploy all dependent modules.", module_id)
            }
        }
        VMStatus::Error(CYCLIC_MODULE_DEPENDENCY) => {
            println!(
                "Publishing module {} introduces cyclic dependencies.",
                module_id
            );
            // find all cycles with an iterative DFS
            let code_cache = state.get_code_cache()?;

            let mut stack = vec![];
            let mut state = BTreeMap::new();
            state.insert(module_id.clone(), true);
            for dep in module.immediate_dependencies() {
                stack.push((code_cache.get_module(&dep)?, false));
            }

            while !stack.is_empty() {
                let (cur, is_exit) = stack.pop().unwrap();
                let cur_id = cur.self_id();
                if is_exit {
                    state.insert(cur_id, false);
                } else {
                    state.insert(cur_id, true);
                    stack.push((cur, true));
                    for next in cur.immediate_dependencies() {
                        if let Some(is_discovered_but_not_finished) = state.get(&next) {
                            if *is_discovered_but_not_finished {
                                let cycle_path: Vec<_> = stack
                                    .iter()
                                    .filter(|(_, is_exit)| *is_exit)
                                    .map(|(m, _)| m.self_id().to_string())
                                    .collect();
                                println!(
                                    "Cycle detected: {} -> {} -> {}",
                                    module_id,
                                    cycle_path.join(" -> "),
                                    module_id,
                                );
                            }
                        } else {
                            stack.push((code_cache.get_module(&next)?, false));
                        }
                    }
                }
            }
            println!("Re-run with --ignore-breaking-changes to publish anyway.")
        }
        VMStatus::Error(status_code) => {
            println!("Publishing failed with unexpected error {:?}", status_code)
        }
        VMStatus::Executed | VMStatus::MoveAbort(..) | VMStatus::ExecutionFailure { .. } => {
            unreachable!()
        }
    }

    Ok(())
}

/// Explain an execution error
fn explain_execution_error(
    error: VMError,
    state: &OnDiskStateView,
    script_type_parameters: &[AbilitySet],
    script_parameters: &[SignatureToken],
    vm_type_args: &[TypeTag],
    signers: &[AccountAddress],
    txn_args: &[TransactionArgument],
) -> Result<()> {
    use StatusCode::*;
    match error.into_vm_status() {
        VMStatus::MoveAbort(AbortLocation::Module(id), abort_code) => {
            // try to use move-explain to explain the abort
            // TODO: this will only work for errors in the stdlib or Diem Framework. We should
            // add code to build an ErrorMapping for modules in move_lib as well
            let error_descriptions: ErrorMapping =
                bcs::from_bytes(diem_framework_releases::current_error_descriptions())?;
            print!(
                "Execution aborted with code {} in module {}.",
                abort_code, id
            );

            if let Some(error_desc) = error_descriptions.get_explanation(&id, abort_code) {
                println!(
                    " Abort code details:\nReason:\n  Name: {}\n  Description:{}\nCategory:\n  \
                     Name: {}\n  Description:{}",
                    error_desc.reason.code_name,
                    error_desc.reason.code_description,
                    error_desc.category.code_name,
                    error_desc.category.code_description,
                )
            } else {
                println!()
            }
        }
        VMStatus::MoveAbort(AbortLocation::Script, abort_code) => {
            // TODO: map to source code location
            println!(
                "Execution aborted with code {} in transaction script",
                abort_code
            )
        }
        VMStatus::ExecutionFailure {
            status_code,
            location,
            function,
            code_offset,
        } => {
            let status_explanation = match status_code {
                RESOURCE_ALREADY_EXISTS => "a RESOURCE_ALREADY_EXISTS error (i.e., \
                                            `move_to<T>(account)` when there is already a \
                                            resource of type `T` under `account`)"
                    .to_string(),
                MISSING_DATA => "a RESOURCE_DOES_NOT_EXIST error (i.e., `move_from<T>(a)`, \
                                 `borrow_global<T>(a)`, or `borrow_global_mut<T>(a)` when there \
                                 is no resource of type `T` at address `a`)"
                    .to_string(),
                ARITHMETIC_ERROR => "an arithmetic error (i.e., integer overflow/underflow, \
                                     div/mod by zero, or invalid shift)"
                    .to_string(),
                EXECUTION_STACK_OVERFLOW => "an execution stack overflow".to_string(),
                CALL_STACK_OVERFLOW => "a call stack overflow".to_string(),
                OUT_OF_GAS => "an out of gas error".to_string(),
                _ => format!("a {} error", status_code.status_type()),
            };
            // TODO: map to source code location
            let location_explanation = match location {
                AbortLocation::Module(id) => {
                    format!("{}::{}", id, state.resolve_function(&id, function)?)
                }
                AbortLocation::Script => "script".to_string(),
            };
            println!(
                "Execution failed because of {} in {} at code offset {}",
                status_explanation, location_explanation, code_offset
            )
        }
        VMStatus::Error(NUMBER_OF_TYPE_ARGUMENTS_MISMATCH) => println!(
            "Execution failed with incorrect number of type arguments: script expected {:?}, but \
             found {:?}",
            script_type_parameters.len(),
            vm_type_args.len()
        ),
        VMStatus::Error(TYPE_MISMATCH) => explain_type_error(script_parameters, signers, txn_args),
        VMStatus::Error(LINKER_ERROR) => {
            // TODO: is this the only reason we can see LINKER_ERROR?
            // Can we also see it if someone manually deletes modules in storage?
            println!(
                "Execution failed due to unresolved type argument(s) (i.e., `--type-args \
                 0x1::M:T` when there is no module named M at 0x1 or no type named T in module \
                 0x1::M)"
            );
        }
        VMStatus::Error(status_code) => {
            println!("Execution failed with unexpected error {:?}", status_code)
        }
        VMStatus::Executed => unreachable!(),
    }
    Ok(())
}

/// Print a module or resource stored in `file`
fn view(state: OnDiskStateView, file: &str) -> Result<()> {
    let path = Path::new(&file);
    if state.is_resource_path(path) {
        match state.view_resource(path)? {
            Some(resource) => println!("{}", resource),
            None => println!("Resource not found."),
        }
    } else if state.is_event_path(path) {
        let events = state.view_events(path)?;
        if events.is_empty() {
            println!("Events not found.")
        } else {
            for event in events {
                println!("{}", event)
            }
        }
    } else if Move::is_bytecode_file(path) {
        let bytecode_opt = if Move::contains_module(path) {
            OnDiskStateView::view_module(path)?
        } else {
            // bytecode extension, but not a module--assume it's a script
            OnDiskStateView::view_script(path)?
        };
        match bytecode_opt {
            Some(bytecode) => println!("{}", bytecode),
            None => println!("Bytecode not found."),
        }
    } else {
        bail!("`move view <file>` must point to a valid file under storage")
    }
    Ok(())
}

/// Run sanity checks on storage and build dirs. This is primarily intended for testing the CLI;
/// doctor should never fail unless `publish --ignore-breaking changes` is used or files under
/// `storage` or `build` are modified manually. This runs the following checks:
/// (1) all modules pass the bytecode verifier
/// (2) all modules pass the linker
/// (3) all resources can be deserialized
/// (4) all events can be deserialized
/// (5) build/mv_interfaces is consistent with the global storage (TODO?)
fn doctor(state: OnDiskStateView) -> Result<()> {
    fn parent_addr(p: &Path) -> &OsStr {
        p.parent().unwrap().parent().unwrap().file_name().unwrap()
    }

    // verify and link each module
    let code_cache = state.get_code_cache()?;
    for module in code_cache.all_modules() {
        if bytecode_verifier::verify_module(module).is_err() {
            bail!("Failed to verify module {:?}", module.self_id())
        }

        let imm_deps = code_cache.get_immediate_module_dependencies(module)?;
        if bytecode_verifier::dependencies::verify_module(module, imm_deps).is_err() {
            bail!(
                "Failed to link module {:?} against its dependencies",
                module.self_id()
            )
        }

        let cyclic_check_result = bytecode_verifier::cyclic_dependencies::verify_module(
            module,
            |module_id| {
                code_cache
                    .get_module(module_id)
                    .map_err(|_| PartialVMError::new(StatusCode::MISSING_DEPENDENCY))
                    .map(|m| m.immediate_dependencies())
            },
            |module_id| {
                code_cache
                    .get_module(module_id)
                    .map_err(|_| PartialVMError::new(StatusCode::MISSING_DEPENDENCY))
                    .map(|m| m.immediate_friends())
            },
        );
        if let Err(cyclic_check_error) = cyclic_check_result {
            // the only possible error in the CLI's context is CYCLIC_MODULE_DEPENDENCY
            assert_eq!(
                cyclic_check_error.major_status(),
                StatusCode::CYCLIC_MODULE_DEPENDENCY
            );
            bail!(
                "Cyclic module dependencies are detected with module {} in the loop",
                module.self_id()
            )
        }
    }
    // deserialize each resource
    for resource_path in state.resource_paths() {
        let resource = state.view_resource(&resource_path);
        if resource.is_err() {
            bail!(
                "Failed to deserialize resource {:?} stored under address {:?}",
                resource_path.file_name().unwrap(),
                parent_addr(&resource_path)
            )
        }
    }
    // deserialize each event
    for event_path in state.event_paths() {
        let event = state.view_events(&event_path);
        if event.is_err() {
            bail!(
                "Failed to deserialize event {:?} stored under address {:?}",
                event_path.file_name().unwrap(),
                parent_addr(&event_path)
            )
        }
    }

    Ok(())
=======
#[derive(StructOpt)]
pub enum AnalysisCommand {
    /// Perform a read/write set analysis and print the results for
    /// `module_file`::`script_name`
    #[structopt(name = "read-write-set")]
    ReadWriteSet {
        /// Path to .mv file containing module bytecode.
        #[structopt(name = "module")]
        module_file: String,
        /// A function inside `module_file`.
        #[structopt(name = "function")]
        fun_name: String,
        #[structopt(long = "signers")]
        signers: Vec<String>,
        #[structopt(long = "args", parse(try_from_str = parser::parse_transaction_argument))]
        args: Vec<TransactionArgument>,
        #[structopt(long = "type-args", parse(try_from_str = parser::parse_type_tag))]
        type_args: Vec<TypeTag>,
        #[structopt(long = "concretize")]
        concretize: bool,
    },
>>>>>>> e02298aa
}

fn main() -> Result<()> {
    let move_args = Move::from_args();
    let mode = Mode::new(move_args.mode);

    match &move_args.cmd {
        Command::Check {
            source_files,
            no_republish,
        } => {
            let state = mode.prepare_state(&move_args.build_dir, &move_args.storage_dir)?;
            commands::check(&state, !*no_republish, &source_files, move_args.verbose)
        }
        Command::Publish {
            source_files,
            no_republish,
            ignore_breaking_changes,
        } => {
            let state = mode.prepare_state(&move_args.build_dir, &move_args.storage_dir)?;
            commands::publish(
                &state,
                source_files,
                !*no_republish,
                *ignore_breaking_changes,
                move_args.verbose,
            )
        }
        Command::Run {
            script_file,
            script_name,
            signers,
            args,
            type_args,
            gas_budget,
            dry_run,
        } => {
            let state = mode.prepare_state(&move_args.build_dir, &move_args.storage_dir)?;
            commands::run(
                &state,
                script_file,
                script_name,
                signers,
                args,
                type_args.to_vec(),
                *gas_budget,
                *dry_run,
                move_args.verbose,
            )
        }
        Command::Test {
            path,
            track_cov: _,
            create: true,
        } => test::create_test_scaffold(path),
        Command::Test {
            path,
            track_cov,
            create: false,
        } => test::run_all(
            path,
            &std::env::current_exe()?.to_string_lossy(),
            *track_cov,
        ),
        Command::View { file } => {
            let state = mode.prepare_state(&move_args.build_dir, &move_args.storage_dir)?;
            commands::view(&state, file)
        }
        Command::Analyze {
            cmd:
                AnalysisCommand::ReadWriteSet {
                    module_file,
                    fun_name,
                    signers,
                    args,
                    type_args,
                    concretize,
                },
        } => {
            let state = mode.prepare_state(&move_args.build_dir, &move_args.storage_dir)?;
            commands::analyze_read_write_set(
                &state,
                module_file,
                fun_name,
                signers,
                args,
                type_args,
                *concretize,
                move_args.verbose,
            )
        }
        Command::Clean {} => {
            // delete storage
            let storage_dir = Path::new(&move_args.storage_dir);
            if storage_dir.exists() {
                fs::remove_dir_all(&storage_dir)?;
            }

            // delete build
            let build_dir = Path::new(&move_args.build_dir);
            if build_dir.exists() {
                fs::remove_dir_all(&build_dir)?;
            }
            Ok(())
        }
        Command::Doctor {} => {
            let state = mode.prepare_state(&move_args.build_dir, &move_args.storage_dir)?;
            commands::doctor(&state)
        }
    }
}<|MERGE_RESOLUTION|>--- conflicted
+++ resolved
@@ -150,815 +150,6 @@
     Doctor {},
 }
 
-<<<<<<< HEAD
-impl Move {
-    fn get_package_dir(&self) -> PathBuf {
-        Path::new(&self.build_dir).join(DEFAULT_PACKAGE_DIR)
-    }
-
-    /// This collects only the compiled modules from dependent libraries. The modules
-    /// created via the "publish" command should already sit in the storage based on
-    /// current implementation.
-    fn get_library_modules(&self) -> Result<Vec<CompiledModule>> {
-        self.mode.compiled_modules(&self.get_package_dir())
-    }
-
-    /// Return `true` if `path` is a Move bytecode file based on its extension
-    fn is_bytecode_file(path: &Path) -> bool {
-        path.extension()
-            .map_or(false, |ext| ext == MOVE_COMPILED_EXTENSION)
-    }
-
-    /// Return `true` if path contains a valid Move bytecode module
-    fn contains_module(path: &Path) -> bool {
-        Self::is_bytecode_file(path)
-            && match fs::read(path) {
-                Ok(bytes) => CompiledModule::deserialize(&bytes).is_ok(),
-                Err(_) => false,
-            }
-    }
-
-    /// Prepare an OnDiskStateView that is ready to use. Library modules will be preloaded into the
-    /// storage if `load_libraries` is true.
-    ///
-    /// NOTE: this is the only way to get a state view in Move CLI, and thus, this function needs
-    /// to be run before every command that needs a state view, i.e., `check`, `publish`, `run`,
-    /// `view`, and `doctor`.
-    pub fn prepare_state(&self, load_libraries: bool) -> Result<OnDiskStateView> {
-        let state = OnDiskStateView::create(&self.build_dir, &self.storage_dir)?;
-
-        if load_libraries {
-            self.mode.prepare(&self.get_package_dir(), false)?;
-
-            // preload the storage with library modules (if such modules do not exist yet)
-            let lib_modules = self.get_library_modules()?;
-            let new_modules: Vec<_> = lib_modules
-                .into_iter()
-                .filter(|m| !state.has_module(&m.self_id()))
-                .collect();
-
-            let mut serialized_modules = vec![];
-            for module in new_modules {
-                let mut module_bytes = vec![];
-                module.serialize(&mut module_bytes)?;
-                serialized_modules.push((module.self_id(), module_bytes));
-            }
-            state.save_modules(&serialized_modules)?;
-        }
-
-        Ok(state)
-    }
-}
-
-/// Compile the user modules in `src` and the script in `script_file`
-fn check(state: OnDiskStateView, republish: bool, files: &[String], verbose: bool) -> Result<()> {
-    if verbose {
-        println!("Checking Move files...");
-    }
-    move_lang::move_check_and_report(
-        files,
-        &[state.interface_files_dir()?],
-        None,
-        None,
-        republish,
-    )?;
-    Ok(())
-}
-
-fn publish(
-    state: OnDiskStateView,
-    files: &[String],
-    republish: bool,
-    ignore_breaking_changes: bool,
-    verbose: bool,
-) -> Result<()> {
-    if verbose {
-        println!("Compiling Move modules...")
-    }
-
-    let (_, compiled_units) = move_lang::move_compile_and_report(
-        files,
-        &[state.interface_files_dir()?],
-        None,
-        None,
-        republish,
-    )?;
-
-    let num_modules = compiled_units
-        .iter()
-        .filter(|u| matches!(u, CompiledUnit::Module { .. }))
-        .count();
-    if verbose {
-        println!("Found and compiled {} modules", num_modules)
-    }
-
-    let mut modules = vec![];
-    for c in compiled_units {
-        match c {
-            CompiledUnit::Script { loc, .. } => {
-                if verbose {
-                    println!(
-                        "Warning: Found script in specified files for publishing. But scripts \
-                         cannot be published. Script found in: {}",
-                        loc.file()
-                    )
-                }
-            }
-            CompiledUnit::Module { module, .. } => modules.push(module),
-        }
-    }
-
-    // use the the publish_module API frm the VM if we do not allow breaking changes
-    if !ignore_breaking_changes {
-        let vm = MoveVM::new();
-        let mut cost_strategy = get_cost_strategy(None)?;
-        let log_context = NoContextLog::new();
-        let mut session = vm.new_session(&state);
-
-        let mut has_error = false;
-        for module in &modules {
-            let mut module_bytes = vec![];
-            module.serialize(&mut module_bytes)?;
-
-            let id = module.self_id();
-            let sender = *id.address();
-
-            let res =
-                session.publish_module(module_bytes, sender, &mut cost_strategy, &log_context);
-            if let Err(err) = res {
-                explain_publish_error(err, &state, module)?;
-                has_error = true;
-                break;
-            }
-        }
-
-        if !has_error {
-            let (changeset, events) = session.finish().map_err(|e| e.into_vm_status())?;
-            assert!(events.is_empty());
-            if verbose {
-                explain_publish_changeset(&changeset, &state);
-            }
-            let modules: Vec<_> = changeset
-                .into_modules()
-                .map(|(module_id, blob_opt)| (module_id, blob_opt.expect("must be non-deletion")))
-                .collect();
-            state.save_modules(&modules)?;
-        }
-    } else {
-        // NOTE: the VM enforces the most strict way of module republishing and does not allow
-        // backward incompatible changes, as as result, if this flag is set, we skip the VM process
-        // and force the CLI to override the on-disk state directly
-        let mut serialized_modules = vec![];
-        for module in modules {
-            let mut module_bytes = vec![];
-            module.serialize(&mut module_bytes)?;
-            serialized_modules.push((module.self_id(), module_bytes));
-        }
-        state.save_modules(&serialized_modules)?;
-    }
-
-    Ok(())
-}
-
-fn run(
-    state: OnDiskStateView,
-    script_file: &str,
-    script_name_opt: &Option<String>,
-    signers: &[String],
-    txn_args: &[TransactionArgument],
-    vm_type_args: Vec<TypeTag>,
-    gas_budget: Option<u64>,
-    dry_run: bool,
-    verbose: bool,
-) -> Result<()> {
-    fn compile_script(
-        state: &OnDiskStateView,
-        script_file: &str,
-        verbose: bool,
-    ) -> Result<Option<CompiledScript>> {
-        if verbose {
-            println!("Compiling transaction script...")
-        }
-        let (_files, compiled_units) = move_lang::move_compile_and_report(
-            &[script_file.to_string()],
-            &[state.interface_files_dir()?],
-            None,
-            None,
-            false,
-        )?;
-
-        let mut script_opt = None;
-        for c in compiled_units {
-            match c {
-                CompiledUnit::Script { script, .. } => {
-                    if script_opt.is_some() {
-                        bail!("Error: Found more than one script")
-                    }
-                    script_opt = Some(script)
-                }
-                CompiledUnit::Module { ident, .. } => {
-                    if verbose {
-                        println!(
-                            "Warning: Found module '{}' in file specified for the script. This \
-                             module will not be published.",
-                            ident
-                        )
-                    }
-                }
-            }
-        }
-
-        Ok(script_opt)
-    }
-
-    let path = Path::new(script_file);
-    if !path.exists() {
-        bail!("Script file {:?} does not exist", path)
-    };
-    let bytecode = if Move::is_bytecode_file(path) {
-        assert!(
-            state.is_module_path(path) || !Move::contains_module(path),
-            "Attempting to run module {:?} outside of the `storage/` directory.
-move run` must be applied to a module inside `storage/`",
-            path
-        );
-        // script bytecode; read directly from file
-        fs::read(path)?
-    } else {
-        // script source file; compile first and then extract bytecode
-        let script_opt = compile_script(&state, script_file, verbose)?;
-        match script_opt {
-            Some(script) => {
-                let mut script_bytes = vec![];
-                script.serialize(&mut script_bytes)?;
-                script_bytes
-            }
-            None => bail!("Unable to find script in file {:?}", script_file),
-        }
-    };
-
-    let signer_addresses = signers
-        .iter()
-        .map(|s| AccountAddress::from_hex_literal(&s))
-        .collect::<Result<Vec<AccountAddress>, _>>()?;
-    // TODO: parse Value's directly instead of going through the indirection of TransactionArgument?
-    let vm_args: Vec<Vec<u8>> = convert_txn_args(&txn_args);
-
-    let vm = MoveVM::new();
-    let mut cost_strategy = get_cost_strategy(gas_budget)?;
-    let log_context = NoContextLog::new();
-
-    let mut session = vm.new_session(&state);
-
-    let script_type_parameters = vec![];
-    let script_parameters = vec![];
-    let res = match script_name_opt {
-        Some(script_name) => {
-            // script fun. parse module, extract script ID to pass to VM
-            let module = CompiledModule::deserialize(&bytecode)
-                .map_err(|e| anyhow!("Error deserializing module: {:?}", e))?;
-            session
-                .execute_script_function(
-                    &module.self_id(),
-                    &IdentStr::new(script_name)?,
-                    vm_type_args.clone(),
-                    vm_args,
-                    signer_addresses.clone(),
-                    &mut cost_strategy,
-                    &log_context,
-                )
-                .map(|_| ())
-        }
-        None => session.execute_script(
-            bytecode.to_vec(),
-            vm_type_args.clone(),
-            vm_args,
-            signer_addresses.clone(),
-            &mut cost_strategy,
-            &log_context,
-        ),
-    };
-
-    if let Err(err) = res {
-        explain_execution_error(
-            err,
-            &state,
-            &script_type_parameters,
-            &script_parameters,
-            &vm_type_args,
-            &signer_addresses,
-            txn_args,
-        )
-    } else {
-        let (changeset, events) = session.finish().map_err(|e| e.into_vm_status())?;
-        if verbose {
-            explain_execution_effects(&changeset, &events, &state)?
-        }
-        maybe_commit_effects(!dry_run, changeset, events, &state)
-    }
-}
-
-fn get_cost_strategy(gas_budget: Option<u64>) -> Result<CostStrategy<'static>> {
-    let gas_schedule = &vm_genesis::genesis_gas_schedule::INITIAL_GAS_SCHEDULE;
-    let cost_strategy = if let Some(gas_budget) = gas_budget {
-        let max_gas_budget = u64::MAX
-            .checked_div(gas_schedule.gas_constants.gas_unit_scaling_factor)
-            .unwrap();
-        if gas_budget >= max_gas_budget {
-            bail!("Gas budget set too high; maximum is {}", max_gas_budget)
-        }
-        CostStrategy::transaction(gas_schedule, GasUnits::new(gas_budget))
-    } else {
-        // no budget specified. use CostStrategy::system, which disables gas metering
-        CostStrategy::system(gas_schedule, GasUnits::new(0))
-    };
-    Ok(cost_strategy)
-}
-
-fn explain_publish_changeset(changeset: &ChangeSet, state: &OnDiskStateView) {
-    // publish effects should contain no resources
-    assert!(changeset.resources().next().is_none());
-    // total bytes written across all accounts
-    let mut total_bytes_written = 0;
-    for (addr, name, blob_opt) in changeset.modules() {
-        if let Some(module_bytes) = blob_opt {
-            let bytes_written = addr.len() + name.len() + module_bytes.len();
-            total_bytes_written += bytes_written;
-            let module_id = ModuleId::new(addr, name.clone());
-            if state.has_module(&module_id) {
-                println!(
-                    "Updating an existing module {} (wrote {:?} bytes)",
-                    module_id, bytes_written
-                );
-            } else {
-                println!(
-                    "Publishing a new module {} (wrote {:?} bytes)",
-                    module_id, bytes_written
-                );
-            }
-        } else {
-            panic!("Deleting a module is not supported")
-        }
-    }
-    println!(
-        "Wrote {:?} bytes of module ID's and code",
-        total_bytes_written
-    )
-}
-
-fn explain_execution_effects(
-    changeset: &ChangeSet,
-    events: &[Event],
-    state: &OnDiskStateView,
-) -> Result<()> {
-    // execution effects should contain no modules
-    assert!(changeset.modules().next().is_none());
-    if !events.is_empty() {
-        println!("Emitted {:?} events:", events.len());
-        // TODO: better event printing
-        for (event_key, event_sequence_number, _event_type, event_data) in events {
-            println!(
-                "Emitted {:?} as the {}th event to stream {:?}",
-                event_data, event_sequence_number, event_key
-            )
-        }
-    }
-    if !changeset.accounts.is_empty() {
-        println!(
-            "Changed resource(s) under {:?} address(es):",
-            changeset.accounts.len()
-        );
-    }
-    // total bytes written across all accounts
-    let mut total_bytes_written = 0;
-    for (addr, account) in &changeset.accounts {
-        print!("  ");
-        if account.resources.is_empty() {
-            continue;
-        }
-        println!(
-            "Changed {:?} resource(s) under address {:?}:",
-            account.resources.len(),
-            addr
-        );
-        for (struct_tag, write_opt) in &account.resources {
-            print!("    ");
-            let mut bytes_to_write = struct_tag.access_vector().len();
-            match write_opt {
-                Some(blob) => {
-                    bytes_to_write += blob.len();
-                    if state
-                        .get_resource_bytes(*addr, struct_tag.clone())?
-                        .is_some()
-                    {
-                        // TODO: print resource diff
-                        println!(
-                            "Changed type {}: {:?} (wrote {:?} bytes)",
-                            struct_tag, blob, bytes_to_write
-                        )
-                    } else {
-                        // TODO: nicer printing
-                        println!(
-                            "Added type {}: {:?} (wrote {:?} bytes)",
-                            struct_tag, blob, bytes_to_write
-                        )
-                    }
-                }
-                None => println!(
-                    "Deleted type {} (wrote {:?} bytes)",
-                    struct_tag, bytes_to_write
-                ),
-            };
-            total_bytes_written += bytes_to_write;
-        }
-    }
-    if total_bytes_written != 0 {
-        println!(
-            "Wrote {:?} bytes of resource ID's and data",
-            total_bytes_written
-        );
-    }
-
-    Ok(())
-}
-
-/// Commit the resources and events modified by a transaction to disk
-fn maybe_commit_effects(
-    commit: bool,
-    changeset: ChangeSet,
-    events: Vec<Event>,
-    state: &OnDiskStateView,
-) -> Result<()> {
-    // similar to explain effects, all module publishing happens via save_modules(), so effects
-    // shouldn't contain modules
-    if commit {
-        for (addr, account) in changeset.accounts {
-            for (struct_tag, blob_opt) in account.resources {
-                match blob_opt {
-                    Some(blob) => state.save_resource(addr, struct_tag, &blob)?,
-                    None => state.delete_resource(addr, struct_tag)?,
-                }
-            }
-        }
-
-        for (event_key, event_sequence_number, event_type, event_data) in events {
-            state.save_event(&event_key, event_sequence_number, event_type, event_data)?
-        }
-    } else if !(changeset.resources().next().is_none() && events.is_empty()) {
-        println!("Discarding changes; re-run without --dry-run if you would like to keep them.")
-    }
-
-    Ok(())
-}
-
-fn explain_type_error(
-    script_params: &[SignatureToken],
-    signers: &[AccountAddress],
-    txn_args: &[TransactionArgument],
-) {
-    use SignatureToken::*;
-    let expected_num_signers = script_params
-        .iter()
-        .filter(|t| match t {
-            Reference(r) => r.is_signer(),
-            _ => false,
-        })
-        .count();
-    if expected_num_signers != signers.len() {
-        println!(
-            "Execution failed with incorrect number of signers: script expected {:?}, but found \
-             {:?}",
-            expected_num_signers,
-            signers.len()
-        );
-        return;
-    }
-
-    // TODO: printing type(s) of missing arguments could be useful
-    let expected_num_args = script_params.len() - signers.len();
-    if expected_num_args != txn_args.len() {
-        println!(
-            "Execution failed with incorrect number of arguments: script expected {:?}, but found \
-             {:?}",
-            expected_num_args,
-            txn_args.len()
-        );
-        return;
-    }
-
-    // TODO: print more helpful error message pinpointing the (argument, type)
-    // pair that didn't match
-    println!("Execution failed with type error when binding type arguments to type parameters")
-}
-
-fn explain_publish_error(
-    error: VMError,
-    state: &OnDiskStateView,
-    module: &CompiledModule,
-) -> Result<()> {
-    use StatusCode::*;
-
-    let module_id = module.self_id();
-    match error.into_vm_status() {
-        VMStatus::Error(DUPLICATE_MODULE_NAME) => {
-            println!(
-                "Module {} exists already. Re-run without --no-republish to publish anyway.",
-                module_id
-            );
-        }
-        VMStatus::Error(BACKWARD_INCOMPATIBLE_MODULE_UPDATE) => {
-            println!("Breaking change detected--publishing aborted. Re-run with --ignore-breaking-changes to publish anyway.");
-
-            let old_module = state.get_compiled_module(&module_id)?;
-            let old_api = normalized::Module::new(&old_module);
-            let new_api = normalized::Module::new(module);
-            let compat = Compatibility::check(&old_api, &new_api);
-            // the only way we get this error code is compatibility checking failed, so assert here
-            assert!(!compat.is_fully_compatible());
-
-            if !compat.struct_layout {
-                // TODO: we could choose to make this more precise by walking the global state and looking for published
-                // structs of this type. but probably a bad idea
-                println!("Layout API for structs of module {} has changed. Need to do a data migration of published structs", module_id)
-            } else if !compat.struct_and_function_linking {
-                // TODO: this will report false positives if we *are* simultaneously redeploying all dependent modules.
-                // but this is not easy to check without walking the global state and looking for everything
-                println!("Linking API for structs/functions of module {} has changed. Need to redeploy all dependent modules.", module_id)
-            }
-        }
-        VMStatus::Error(CYCLIC_MODULE_DEPENDENCY) => {
-            println!(
-                "Publishing module {} introduces cyclic dependencies.",
-                module_id
-            );
-            // find all cycles with an iterative DFS
-            let code_cache = state.get_code_cache()?;
-
-            let mut stack = vec![];
-            let mut state = BTreeMap::new();
-            state.insert(module_id.clone(), true);
-            for dep in module.immediate_dependencies() {
-                stack.push((code_cache.get_module(&dep)?, false));
-            }
-
-            while !stack.is_empty() {
-                let (cur, is_exit) = stack.pop().unwrap();
-                let cur_id = cur.self_id();
-                if is_exit {
-                    state.insert(cur_id, false);
-                } else {
-                    state.insert(cur_id, true);
-                    stack.push((cur, true));
-                    for next in cur.immediate_dependencies() {
-                        if let Some(is_discovered_but_not_finished) = state.get(&next) {
-                            if *is_discovered_but_not_finished {
-                                let cycle_path: Vec<_> = stack
-                                    .iter()
-                                    .filter(|(_, is_exit)| *is_exit)
-                                    .map(|(m, _)| m.self_id().to_string())
-                                    .collect();
-                                println!(
-                                    "Cycle detected: {} -> {} -> {}",
-                                    module_id,
-                                    cycle_path.join(" -> "),
-                                    module_id,
-                                );
-                            }
-                        } else {
-                            stack.push((code_cache.get_module(&next)?, false));
-                        }
-                    }
-                }
-            }
-            println!("Re-run with --ignore-breaking-changes to publish anyway.")
-        }
-        VMStatus::Error(status_code) => {
-            println!("Publishing failed with unexpected error {:?}", status_code)
-        }
-        VMStatus::Executed | VMStatus::MoveAbort(..) | VMStatus::ExecutionFailure { .. } => {
-            unreachable!()
-        }
-    }
-
-    Ok(())
-}
-
-/// Explain an execution error
-fn explain_execution_error(
-    error: VMError,
-    state: &OnDiskStateView,
-    script_type_parameters: &[AbilitySet],
-    script_parameters: &[SignatureToken],
-    vm_type_args: &[TypeTag],
-    signers: &[AccountAddress],
-    txn_args: &[TransactionArgument],
-) -> Result<()> {
-    use StatusCode::*;
-    match error.into_vm_status() {
-        VMStatus::MoveAbort(AbortLocation::Module(id), abort_code) => {
-            // try to use move-explain to explain the abort
-            // TODO: this will only work for errors in the stdlib or Diem Framework. We should
-            // add code to build an ErrorMapping for modules in move_lib as well
-            let error_descriptions: ErrorMapping =
-                bcs::from_bytes(diem_framework_releases::current_error_descriptions())?;
-            print!(
-                "Execution aborted with code {} in module {}.",
-                abort_code, id
-            );
-
-            if let Some(error_desc) = error_descriptions.get_explanation(&id, abort_code) {
-                println!(
-                    " Abort code details:\nReason:\n  Name: {}\n  Description:{}\nCategory:\n  \
-                     Name: {}\n  Description:{}",
-                    error_desc.reason.code_name,
-                    error_desc.reason.code_description,
-                    error_desc.category.code_name,
-                    error_desc.category.code_description,
-                )
-            } else {
-                println!()
-            }
-        }
-        VMStatus::MoveAbort(AbortLocation::Script, abort_code) => {
-            // TODO: map to source code location
-            println!(
-                "Execution aborted with code {} in transaction script",
-                abort_code
-            )
-        }
-        VMStatus::ExecutionFailure {
-            status_code,
-            location,
-            function,
-            code_offset,
-        } => {
-            let status_explanation = match status_code {
-                RESOURCE_ALREADY_EXISTS => "a RESOURCE_ALREADY_EXISTS error (i.e., \
-                                            `move_to<T>(account)` when there is already a \
-                                            resource of type `T` under `account`)"
-                    .to_string(),
-                MISSING_DATA => "a RESOURCE_DOES_NOT_EXIST error (i.e., `move_from<T>(a)`, \
-                                 `borrow_global<T>(a)`, or `borrow_global_mut<T>(a)` when there \
-                                 is no resource of type `T` at address `a`)"
-                    .to_string(),
-                ARITHMETIC_ERROR => "an arithmetic error (i.e., integer overflow/underflow, \
-                                     div/mod by zero, or invalid shift)"
-                    .to_string(),
-                EXECUTION_STACK_OVERFLOW => "an execution stack overflow".to_string(),
-                CALL_STACK_OVERFLOW => "a call stack overflow".to_string(),
-                OUT_OF_GAS => "an out of gas error".to_string(),
-                _ => format!("a {} error", status_code.status_type()),
-            };
-            // TODO: map to source code location
-            let location_explanation = match location {
-                AbortLocation::Module(id) => {
-                    format!("{}::{}", id, state.resolve_function(&id, function)?)
-                }
-                AbortLocation::Script => "script".to_string(),
-            };
-            println!(
-                "Execution failed because of {} in {} at code offset {}",
-                status_explanation, location_explanation, code_offset
-            )
-        }
-        VMStatus::Error(NUMBER_OF_TYPE_ARGUMENTS_MISMATCH) => println!(
-            "Execution failed with incorrect number of type arguments: script expected {:?}, but \
-             found {:?}",
-            script_type_parameters.len(),
-            vm_type_args.len()
-        ),
-        VMStatus::Error(TYPE_MISMATCH) => explain_type_error(script_parameters, signers, txn_args),
-        VMStatus::Error(LINKER_ERROR) => {
-            // TODO: is this the only reason we can see LINKER_ERROR?
-            // Can we also see it if someone manually deletes modules in storage?
-            println!(
-                "Execution failed due to unresolved type argument(s) (i.e., `--type-args \
-                 0x1::M:T` when there is no module named M at 0x1 or no type named T in module \
-                 0x1::M)"
-            );
-        }
-        VMStatus::Error(status_code) => {
-            println!("Execution failed with unexpected error {:?}", status_code)
-        }
-        VMStatus::Executed => unreachable!(),
-    }
-    Ok(())
-}
-
-/// Print a module or resource stored in `file`
-fn view(state: OnDiskStateView, file: &str) -> Result<()> {
-    let path = Path::new(&file);
-    if state.is_resource_path(path) {
-        match state.view_resource(path)? {
-            Some(resource) => println!("{}", resource),
-            None => println!("Resource not found."),
-        }
-    } else if state.is_event_path(path) {
-        let events = state.view_events(path)?;
-        if events.is_empty() {
-            println!("Events not found.")
-        } else {
-            for event in events {
-                println!("{}", event)
-            }
-        }
-    } else if Move::is_bytecode_file(path) {
-        let bytecode_opt = if Move::contains_module(path) {
-            OnDiskStateView::view_module(path)?
-        } else {
-            // bytecode extension, but not a module--assume it's a script
-            OnDiskStateView::view_script(path)?
-        };
-        match bytecode_opt {
-            Some(bytecode) => println!("{}", bytecode),
-            None => println!("Bytecode not found."),
-        }
-    } else {
-        bail!("`move view <file>` must point to a valid file under storage")
-    }
-    Ok(())
-}
-
-/// Run sanity checks on storage and build dirs. This is primarily intended for testing the CLI;
-/// doctor should never fail unless `publish --ignore-breaking changes` is used or files under
-/// `storage` or `build` are modified manually. This runs the following checks:
-/// (1) all modules pass the bytecode verifier
-/// (2) all modules pass the linker
-/// (3) all resources can be deserialized
-/// (4) all events can be deserialized
-/// (5) build/mv_interfaces is consistent with the global storage (TODO?)
-fn doctor(state: OnDiskStateView) -> Result<()> {
-    fn parent_addr(p: &Path) -> &OsStr {
-        p.parent().unwrap().parent().unwrap().file_name().unwrap()
-    }
-
-    // verify and link each module
-    let code_cache = state.get_code_cache()?;
-    for module in code_cache.all_modules() {
-        if bytecode_verifier::verify_module(module).is_err() {
-            bail!("Failed to verify module {:?}", module.self_id())
-        }
-
-        let imm_deps = code_cache.get_immediate_module_dependencies(module)?;
-        if bytecode_verifier::dependencies::verify_module(module, imm_deps).is_err() {
-            bail!(
-                "Failed to link module {:?} against its dependencies",
-                module.self_id()
-            )
-        }
-
-        let cyclic_check_result = bytecode_verifier::cyclic_dependencies::verify_module(
-            module,
-            |module_id| {
-                code_cache
-                    .get_module(module_id)
-                    .map_err(|_| PartialVMError::new(StatusCode::MISSING_DEPENDENCY))
-                    .map(|m| m.immediate_dependencies())
-            },
-            |module_id| {
-                code_cache
-                    .get_module(module_id)
-                    .map_err(|_| PartialVMError::new(StatusCode::MISSING_DEPENDENCY))
-                    .map(|m| m.immediate_friends())
-            },
-        );
-        if let Err(cyclic_check_error) = cyclic_check_result {
-            // the only possible error in the CLI's context is CYCLIC_MODULE_DEPENDENCY
-            assert_eq!(
-                cyclic_check_error.major_status(),
-                StatusCode::CYCLIC_MODULE_DEPENDENCY
-            );
-            bail!(
-                "Cyclic module dependencies are detected with module {} in the loop",
-                module.self_id()
-            )
-        }
-    }
-    // deserialize each resource
-    for resource_path in state.resource_paths() {
-        let resource = state.view_resource(&resource_path);
-        if resource.is_err() {
-            bail!(
-                "Failed to deserialize resource {:?} stored under address {:?}",
-                resource_path.file_name().unwrap(),
-                parent_addr(&resource_path)
-            )
-        }
-    }
-    // deserialize each event
-    for event_path in state.event_paths() {
-        let event = state.view_events(&event_path);
-        if event.is_err() {
-            bail!(
-                "Failed to deserialize event {:?} stored under address {:?}",
-                event_path.file_name().unwrap(),
-                parent_addr(&event_path)
-            )
-        }
-    }
-
-    Ok(())
-=======
 #[derive(StructOpt)]
 pub enum AnalysisCommand {
     /// Perform a read/write set analysis and print the results for
@@ -980,7 +171,6 @@
         #[structopt(long = "concretize")]
         concretize: bool,
     },
->>>>>>> e02298aa
 }
 
 fn main() -> Result<()> {
