// Copyright (c) The Diem Core Contributors
// SPDX-License-Identifier: Apache-2.0

use disassembler::disassembler::Disassembler;
// TODO: do we want to make these Move core types or allow this to be customizable?
use diem_types::{contract_event::ContractEvent, event::EventKey};
use move_core_types::{
    account_address::AccountAddress,
    identifier::Identifier,
    language_storage::{ModuleId, StructTag, TypeTag},
    parser,
    vm_status::StatusCode,
};
use move_lang::{MOVE_COMPILED_EXTENSION, MOVE_COMPILED_INTERFACES_DIR};
use move_vm_runtime::data_cache::RemoteCache;
use resource_viewer::{AnnotatedMoveStruct, AnnotatedMoveValue, MoveValueAnnotator};
use vm::{
    access::ModuleAccess,
    errors::*,
    file_format::{CompiledModule, CompiledScript, FunctionDefinitionIndex},
};

use anyhow::{anyhow, bail, Result};
use std::{
<<<<<<< HEAD
    collections::BTreeMap,
=======
    collections::{btree_map, BTreeMap},
>>>>>>> 595879c3
    convert::TryFrom,
    fs,
    path::{Path, PathBuf},
};

pub mod package;
pub mod test;

/// Default directory where saved Move resources live
pub const DEFAULT_STORAGE_DIR: &str = "storage";

/// Default directory where Move modules live
pub const DEFAULT_SOURCE_DIR: &str = "src";

/// Default directory where Move packages live under build_dir
pub const DEFAULT_PACKAGE_DIR: &str = "package";

/// Default dependency inclusion mode
pub const DEFAULT_DEP_MODE: &str = "stdlib";

/// Default directory for build output
pub use move_lang::command_line::DEFAULT_OUTPUT_DIR as DEFAULT_BUILD_DIR;

/// Extension for resource and event files, which are in BCS format
const BCS_EXTENSION: &str = "bcs";

/// subdirectory of `MOVE_DATA`/<addr> where resources are stored
const RESOURCES_DIR: &str = "resources";
/// subdirectory of `MOVE_DATA`/<addr> where modules are stored
const MODULES_DIR: &str = "modules";
/// subdirectory of `MOVE_DATA`/<addr> where events are stored
const EVENTS_DIR: &str = "events";

#[derive(Debug)]
pub struct OnDiskStateView {
    build_dir: PathBuf,
    storage_dir: PathBuf,
}

impl OnDiskStateView {
    /// Create an `OnDiskStateView` that reads/writes resource data and modules in `storage_dir`.
    pub fn create<P: Into<PathBuf>>(build_dir: P, storage_dir: P) -> Result<Self> {
        let build_dir = build_dir.into();
        if !build_dir.exists() {
            fs::create_dir_all(&build_dir)?;
        }

        let storage_dir = storage_dir.into();
        if !storage_dir.exists() {
            fs::create_dir_all(&storage_dir)?;
        }

        Ok(Self {
            build_dir,
            // it is important to canonicalize the path here because `is_data_path()` relies on the
            // fact that storage_dir is canonicalized.
            storage_dir: storage_dir.canonicalize()?,
        })
    }

    pub fn interface_files_dir(&self) -> Result<String> {
        let path = self.build_dir.join(MOVE_COMPILED_INTERFACES_DIR);
        if !path.exists() {
            fs::create_dir_all(&path)?;
        }
        Ok(path.into_os_string().into_string().unwrap())
    }

<<<<<<< HEAD
=======
    pub fn build_dir(&self) -> &PathBuf {
        &self.build_dir
    }

>>>>>>> 595879c3
    fn is_data_path(&self, p: &Path, parent_dir: &str) -> bool {
        if !p.exists() {
            return false;
        }
        let p = p.canonicalize().unwrap();
        p.starts_with(&self.storage_dir)
            && match p.parent() {
                Some(parent) => parent.ends_with(parent_dir),
                None => false,
            }
    }

    pub fn is_resource_path(&self, p: &Path) -> bool {
        self.is_data_path(p, RESOURCES_DIR)
    }

    pub fn is_event_path(&self, p: &Path) -> bool {
        self.is_data_path(p, EVENTS_DIR)
    }

    pub fn is_module_path(&self, p: &Path) -> bool {
        self.is_data_path(p, MODULES_DIR)
    }

    fn get_addr_path(&self, addr: &AccountAddress) -> PathBuf {
        let mut path = self.storage_dir.clone();
        path.push(format!("0x{}", addr.to_string()));
        path
    }

    fn get_resource_path(&self, addr: AccountAddress, tag: StructTag) -> PathBuf {
        let mut path = self.get_addr_path(&addr);
        path.push(RESOURCES_DIR);
        path.push(StructID(tag).to_string());
        path.with_extension(BCS_EXTENSION)
    }

    // Events are stored under address/handle creation number
    fn get_event_path(&self, key: &EventKey) -> PathBuf {
        let mut path = self.get_addr_path(&key.get_creator_address());
        path.push(EVENTS_DIR);
        path.push(key.get_creation_number().to_string());
        path.with_extension(BCS_EXTENSION)
    }

    fn get_module_path(&self, module_id: &ModuleId) -> PathBuf {
        let mut path = self.get_addr_path(module_id.address());
        path.push(MODULES_DIR);
        path.push(module_id.name().to_string());
        path.with_extension(MOVE_COMPILED_EXTENSION)
    }

    /// Read the resource bytes stored on-disk at `addr`/`tag`
    pub fn get_resource_bytes(
        &self,
        addr: AccountAddress,
        tag: StructTag,
    ) -> Result<Option<Vec<u8>>> {
        Self::get_bytes(&self.get_resource_path(addr, tag))
    }

    /// Read the resource bytes stored on-disk at `addr`/`tag`
    fn get_module_bytes(&self, module_id: &ModuleId) -> Result<Option<Vec<u8>>> {
        Self::get_bytes(&self.get_module_path(module_id))
    }

    /// Check if a module at `addr`/`module_id` exists
    pub fn has_module(&self, module_id: &ModuleId) -> bool {
        self.get_module_path(module_id).exists()
    }

    /// Deserialize and return the module stored on-disk at `addr`/`module_id`
    pub fn get_compiled_module(&self, module_id: &ModuleId) -> Result<CompiledModule> {
        CompiledModule::deserialize(
            &self
                .get_module_bytes(module_id)?
                .ok_or_else(|| anyhow!("Can't find {:?} on disk", module_id))?,
        )
        .map_err(|e| anyhow!("Failure deserializing module {:?}: {:?}", module_id, e))
    }

    /// Return the name of the function at `idx` in `module_id`
    pub fn resolve_function(&self, module_id: &ModuleId, idx: u16) -> Result<Identifier> {
        let m = self.get_compiled_module(module_id)?;
        Ok(m.identifier_at(
            m.function_handle_at(m.function_def_at(FunctionDefinitionIndex(idx)).function)
                .name,
        )
        .to_owned())
    }

    fn get_bytes(path: &Path) -> Result<Option<Vec<u8>>> {
        Ok(if path.exists() {
            Some(fs::read(path)?)
        } else {
            None
        })
    }

    /// Returns a deserialized representation of the resource value stored at `resource_path`.
    /// Returns Err if the path does not hold a resource value or the resource cannot be deserialized
    pub fn view_resource(&self, resource_path: &Path) -> Result<Option<AnnotatedMoveStruct>> {
        if resource_path.is_dir() {
            bail!("Bad resource path {:?}. Needed file, found directory")
        }
        match resource_path.file_stem() {
            None => bail!(
                "Bad resource path {:?}; last component must be a file",
                resource_path
            ),
            Some(name) => Ok({
                let id = match parser::parse_type_tag(&name.to_string_lossy())? {
                    TypeTag::Struct(s) => s,
                    t => bail!("Expected to parse struct tag, but got {}", t),
                };
                match Self::get_bytes(resource_path)? {
                    Some(resource_data) => Some(
                        MoveValueAnnotator::new_no_stdlib(self)
                            .view_resource(&id, &resource_data)?,
                    ),
                    None => None,
                }
            }),
        }
    }

    fn get_events(&self, events_path: &Path) -> Result<Vec<ContractEvent>> {
        Ok(if events_path.exists() {
            match Self::get_bytes(events_path)? {
                Some(events_data) => bcs::from_bytes::<Vec<ContractEvent>>(&events_data)?,
                None => vec![],
            }
        } else {
            vec![]
        })
    }

    pub fn view_events(&self, events_path: &Path) -> Result<Vec<AnnotatedMoveValue>> {
        let annotator = MoveValueAnnotator::new_no_stdlib(self);
        self.get_events(events_path)?
            .iter()
            .map(|event| annotator.view_contract_event(event))
            .collect()
    }

    fn view_bytecode(path: &Path, is_module: bool) -> Result<Option<String>> {
        type Loc = u64;
        if path.is_dir() {
            bail!("Bad bytecode path {:?}. Needed file, found directory")
        }

        Ok(match Self::get_bytes(path)? {
            Some(bytes) => {
                // TODO: find or create source map and pass it to disassembler
                let d: Disassembler<Loc> = if is_module {
                    Disassembler::from_module(
                        CompiledModule::deserialize(&bytes)
                            .map_err(|e| anyhow!("Failure deserializing module: {:?}", e))?,
                        0,
                    )?
                } else {
                    Disassembler::from_script(
                        CompiledScript::deserialize(&bytes)
                            .map_err(|e| anyhow!("Failure deserializing script: {:?}", e))?,
                        0,
                    )?
                };
                Some(d.disassemble()?)
            }
            None => None,
        })
    }

    pub fn view_module(module_path: &Path) -> Result<Option<String>> {
        Self::view_bytecode(module_path, true)
    }

    pub fn view_script(script_path: &Path) -> Result<Option<String>> {
        Self::view_bytecode(script_path, false)
    }

    /// Delete resource stored on disk at the path `addr`/`tag`
    pub fn delete_resource(&self, addr: AccountAddress, tag: StructTag) -> Result<()> {
        let path = self.get_resource_path(addr, tag);
        fs::remove_file(path)?;

        // delete addr directory if this address is now empty
        let addr_path = self.get_addr_path(&addr);
        if addr_path.read_dir()?.next().is_none() {
            fs::remove_dir(addr_path)?
        }
        Ok(())
    }

    pub fn save_resource(
        &self,
        addr: AccountAddress,
        tag: StructTag,
        bcs_bytes: &[u8],
    ) -> Result<()> {
        let bcs = resource
            .simple_serialize(&layout)
            .ok_or_else(|| anyhow!("Failed to serialize resource"))?;
        self.save_resource_bytes(addr, tag, &bcs)
    }

    pub fn save_resource_bytes(
        &self,
        addr: AccountAddress,
        tag: StructTag,
        bcs_bytes: &[u8],
    ) -> Result<()> {
        let path = self.get_resource_path(addr, tag);
        if !path.exists() {
            fs::create_dir_all(path.parent().unwrap())?;
        }
        Ok(fs::write(path, bcs_bytes)?)
    }

    pub fn save_event(
        &self,
        event_key: &[u8],
        event_sequence_number: u64,
        event_type: TypeTag,
        event_data: Vec<u8>,
    ) -> Result<()> {
        let key = EventKey::try_from(event_key)?;
<<<<<<< HEAD
        let event_data = event_value
            .simple_serialize(event_layout)
            .ok_or_else(|| anyhow!("Failed to serialize event"))?;
=======
>>>>>>> 595879c3
        self.save_contract_event(ContractEvent::new(
            key,
            event_sequence_number,
            event_type,
            event_data,
        ))
    }

    pub fn save_contract_event(&self, event: ContractEvent) -> Result<()> {
        // save event data in handle_address/EVENTS_DIR/handle_number
        let path = self.get_event_path(event.key());
        if !path.exists() {
            fs::create_dir_all(path.parent().unwrap())?;
        }
        // grab the old event log (if any) and append this event to it
        let mut event_log = self.get_events(&path)?;
        event_log.push(event);
        Ok(fs::write(path, &bcs::to_bytes(&event_log)?)?)
    }

    /// Save `module` on disk under the path `module.address()`/`module.name()`
<<<<<<< HEAD
    pub fn save_module(&self, module: &CompiledModule) -> Result<()> {
        let mut module_bytes = vec![];
        module.serialize(&mut module_bytes)?;
        self.save_module_bytes(&module.self_id(), &module_bytes)
    }

    pub fn save_module_bytes(&self, id: &ModuleId, module_bytes: &[u8]) -> Result<()> {
        let path = self.get_module_path(id);
=======
    pub fn save_module(&self, module_id: &ModuleId, module_bytes: &[u8]) -> Result<()> {
        let path = self.get_module_path(module_id);
>>>>>>> 595879c3
        if !path.exists() {
            fs::create_dir_all(path.parent().unwrap())?
        }
        Ok(fs::write(path, &module_bytes)?)
    }

<<<<<<< HEAD
    /// Save all the modules in the local cache, re-generate mv_interfaces if required.
    pub fn save_modules(&self, modules: &[CompiledModule]) -> Result<()> {
        for module in modules {
            self.save_module(module)?;
        }

        // sync with build_dir for updates of mv_interfaces if new modules are added
        if !modules.is_empty() {
            move_lang::generate_interface_files(
                &[self
                    .storage_dir
                    .clone()
                    .into_os_string()
                    .into_string()
                    .unwrap()],
                Some(
                    self.build_dir
                        .clone()
                        .into_os_string()
                        .into_string()
                        .unwrap(),
                ),
                false,
            )?;
=======
    // keep the mv_interfaces generated in the build_dir in-sync with the modules on storage. The
    // mv_interfaces will be used for compilation and the modules will be used for linking.
    fn sync_interface_files(&self) -> Result<()> {
        move_lang::generate_interface_files(
            &[self
                .storage_dir
                .clone()
                .into_os_string()
                .into_string()
                .unwrap()],
            Some(
                self.build_dir
                    .clone()
                    .into_os_string()
                    .into_string()
                    .unwrap(),
            ),
            false,
        )?;
        Ok(())
    }

    /// Save all the modules in the local cache, re-generate mv_interfaces if required.
    pub fn save_modules<'a>(
        &self,
        modules: impl IntoIterator<Item = &'a (ModuleId, Vec<u8>)>,
    ) -> Result<()> {
        let mut is_empty = true;
        for (module_id, module_bytes) in modules.into_iter() {
            self.save_module(module_id, module_bytes)?;
            is_empty = false;
        }

        // sync with build_dir for updates of mv_interfaces if new modules are added
        if !is_empty {
            self.sync_interface_files()?;
>>>>>>> 595879c3
        }

        Ok(())
    }

    pub fn delete_module(&self, id: &ModuleId) -> Result<()> {
        let path = self.get_module_path(id);
        fs::remove_file(path)?;

        // delete addr directory if this address is now empty
        let addr_path = self.get_addr_path(id.address());
        if addr_path.read_dir()?.next().is_none() {
            fs::remove_dir(addr_path)?
<<<<<<< HEAD
        }
        Ok(())
    }

    fn iter_paths<F>(&self, f: F) -> impl Iterator<Item = PathBuf>
    where
        F: FnOnce(&Path) -> bool + Copy,
    {
        walkdir::WalkDir::new(&self.storage_dir)
            .into_iter()
            .filter_map(|e| e.ok())
            .map(|e| e.path().to_path_buf())
            .filter(move |path| f(path))
    }

    pub fn resource_paths(&self) -> impl Iterator<Item = PathBuf> + '_ {
        self.iter_paths(move |p| self.is_resource_path(p))
    }

    pub fn module_paths(&self) -> impl Iterator<Item = PathBuf> + '_ {
        self.iter_paths(move |p| self.is_module_path(p))
    }

    pub fn event_paths(&self) -> impl Iterator<Item = PathBuf> + '_ {
        self.iter_paths(move |p| self.is_event_path(p))
    }

    /// Return a map of module ID -> module for all modules in the self.storage_dir.
    /// Returns an Err if a module does not deserialize
    pub fn get_all_modules(&self) -> Result<BTreeMap<ModuleId, CompiledModule>> {
        let mut modules = BTreeMap::new();
        for path in self.module_paths() {
            let module = CompiledModule::deserialize(&Self::get_bytes(&path)?.unwrap())
                .map_err(|e| anyhow!("Failed to deserialized module: {:?}", e))?;
            let id = module.self_id();
            if modules.insert(id.clone(), module).is_some() {
                bail!("Duplicate module {:?}", id)
            }
        }
        Ok(modules)
=======
        }
        Ok(())
    }

    fn iter_paths<F>(&self, f: F) -> impl Iterator<Item = PathBuf>
    where
        F: FnOnce(&Path) -> bool + Copy,
    {
        walkdir::WalkDir::new(&self.storage_dir)
            .into_iter()
            .filter_map(|e| e.ok())
            .map(|e| e.path().to_path_buf())
            .filter(move |path| f(path))
    }

    pub fn resource_paths(&self) -> impl Iterator<Item = PathBuf> + '_ {
        self.iter_paths(move |p| self.is_resource_path(p))
    }

    pub fn module_paths(&self) -> impl Iterator<Item = PathBuf> + '_ {
        self.iter_paths(move |p| self.is_module_path(p))
    }

    pub fn event_paths(&self) -> impl Iterator<Item = PathBuf> + '_ {
        self.iter_paths(move |p| self.is_event_path(p))
    }

    /// Build the code cache based on all modules in the self.storage_dir.
    /// Returns an Err if a module does not deserialize.
    pub fn get_code_cache(&self) -> Result<CodeCache> {
        let mut modules = BTreeMap::new();
        for path in self.module_paths() {
            let module = CompiledModule::deserialize(&Self::get_bytes(&path)?.unwrap())
                .map_err(|e| anyhow!("Failed to deserialized module: {:?}", e))?;
            let id = module.self_id();
            if modules.insert(id.clone(), module).is_some() {
                bail!("Duplicate module {:?}", id)
            }
        }
        Ok(CodeCache(modules))
>>>>>>> 595879c3
    }
}

impl RemoteCache for OnDiskStateView {
    fn get_module(&self, module_id: &ModuleId) -> VMResult<Option<Vec<u8>>> {
        self.get_module_bytes(module_id)
            .map_err(|_| PartialVMError::new(StatusCode::STORAGE_ERROR).finish(Location::Undefined))
    }

    fn get_resource(
        &self,
        address: &AccountAddress,
        struct_tag: &StructTag,
    ) -> PartialVMResult<Option<Vec<u8>>> {
        self.get_resource_bytes(*address, struct_tag.clone())
            .map_err(|_| PartialVMError::new(StatusCode::STORAGE_ERROR))
<<<<<<< HEAD
=======
    }
}

/// Holds a closure of modules and provides operations against the closure (e.g., finding all
/// dependencies of a module).
pub struct CodeCache(BTreeMap<ModuleId, CompiledModule>);

impl CodeCache {
    pub fn all_modules(&self) -> Vec<&CompiledModule> {
        self.0.values().collect()
    }

    pub fn get_module(&self, module_id: &ModuleId) -> Result<&CompiledModule> {
        self.0
            .get(module_id)
            .ok_or_else(|| anyhow!("Cannot find module {}", module_id))
    }

    pub fn get_immediate_module_dependencies(
        &self,
        module: &CompiledModule,
    ) -> Result<Vec<&CompiledModule>> {
        module
            .immediate_dependencies()
            .into_iter()
            .map(|module_id| self.get_module(&module_id))
            .collect::<Result<Vec<_>>>()
    }

    pub fn get_all_module_dependencies(
        &self,
        module: &CompiledModule,
    ) -> Result<BTreeMap<ModuleId, &CompiledModule>> {
        fn get_all_module_dependencies_recursive<'a>(
            all_deps: &mut BTreeMap<ModuleId, &'a CompiledModule>,
            module_id: ModuleId,
            loader: &'a CodeCache,
        ) -> Result<()> {
            if let btree_map::Entry::Vacant(entry) = all_deps.entry(module_id) {
                let module = loader.get_module(entry.key())?;
                let next_deps = module.immediate_dependencies();
                entry.insert(module);
                for next in next_deps {
                    get_all_module_dependencies_recursive(all_deps, next, loader)?;
                }
            }
            Ok(())
        }

        let mut all_deps = BTreeMap::new();
        for dep in module.immediate_dependencies() {
            get_all_module_dependencies_recursive(&mut all_deps, dep, self)?;
        }
        Ok(all_deps)
>>>>>>> 595879c3
    }
}

// wrappers of TypeTag, StructTag, Vec<TypeTag> to allow us to implement the FromStr/ToString traits
#[derive(Debug)]
struct TypeID(TypeTag);
#[derive(Debug)]
struct StructID(StructTag);
#[derive(Debug)]
struct Generics(Vec<TypeTag>);

impl ToString for TypeID {
    fn to_string(&self) -> String {
        match &self.0 {
            TypeTag::Struct(s) => StructID(s.clone()).to_string(),
            TypeTag::Vector(t) => format!("vector<{}>", TypeID(*t.clone()).to_string()),
            t => t.to_string(),
        }
    }
}

impl ToString for StructID {
    fn to_string(&self) -> String {
        let tag = &self.0;
        // TODO: TypeTag parser insists on leading 0x for StructTag's, so we insert one here.
        // Would be nice to expose a StructTag parser and get rid of the 0x here
        format!(
            "0x{}::{}::{}{}",
            tag.address,
            tag.module,
            tag.name,
            Generics(tag.type_params.clone()).to_string()
        )
    }
}

impl ToString for Generics {
    fn to_string(&self) -> String {
        if self.0.is_empty() {
            "".to_string()
        } else {
            let generics: Vec<String> = self
                .0
                .iter()
                .map(|t| TypeID(t.clone()).to_string())
                .collect();
            format!("<{}>", generics.join(","))
        }
    }
}<|MERGE_RESOLUTION|>--- conflicted
+++ resolved
@@ -22,11 +22,7 @@
 
 use anyhow::{anyhow, bail, Result};
 use std::{
-<<<<<<< HEAD
-    collections::BTreeMap,
-=======
     collections::{btree_map, BTreeMap},
->>>>>>> 595879c3
     convert::TryFrom,
     fs,
     path::{Path, PathBuf},
@@ -95,13 +91,10 @@
         Ok(path.into_os_string().into_string().unwrap())
     }
 
-<<<<<<< HEAD
-=======
     pub fn build_dir(&self) -> &PathBuf {
         &self.build_dir
     }
 
->>>>>>> 595879c3
     fn is_data_path(&self, p: &Path, parent_dir: &str) -> bool {
         if !p.exists() {
             return false;
@@ -302,18 +295,6 @@
         tag: StructTag,
         bcs_bytes: &[u8],
     ) -> Result<()> {
-        let bcs = resource
-            .simple_serialize(&layout)
-            .ok_or_else(|| anyhow!("Failed to serialize resource"))?;
-        self.save_resource_bytes(addr, tag, &bcs)
-    }
-
-    pub fn save_resource_bytes(
-        &self,
-        addr: AccountAddress,
-        tag: StructTag,
-        bcs_bytes: &[u8],
-    ) -> Result<()> {
         let path = self.get_resource_path(addr, tag);
         if !path.exists() {
             fs::create_dir_all(path.parent().unwrap())?;
@@ -329,12 +310,6 @@
         event_data: Vec<u8>,
     ) -> Result<()> {
         let key = EventKey::try_from(event_key)?;
-<<<<<<< HEAD
-        let event_data = event_value
-            .simple_serialize(event_layout)
-            .ok_or_else(|| anyhow!("Failed to serialize event"))?;
-=======
->>>>>>> 595879c3
         self.save_contract_event(ContractEvent::new(
             key,
             event_sequence_number,
@@ -356,51 +331,14 @@
     }
 
     /// Save `module` on disk under the path `module.address()`/`module.name()`
-<<<<<<< HEAD
-    pub fn save_module(&self, module: &CompiledModule) -> Result<()> {
-        let mut module_bytes = vec![];
-        module.serialize(&mut module_bytes)?;
-        self.save_module_bytes(&module.self_id(), &module_bytes)
-    }
-
-    pub fn save_module_bytes(&self, id: &ModuleId, module_bytes: &[u8]) -> Result<()> {
-        let path = self.get_module_path(id);
-=======
     pub fn save_module(&self, module_id: &ModuleId, module_bytes: &[u8]) -> Result<()> {
         let path = self.get_module_path(module_id);
->>>>>>> 595879c3
         if !path.exists() {
             fs::create_dir_all(path.parent().unwrap())?
         }
         Ok(fs::write(path, &module_bytes)?)
     }
 
-<<<<<<< HEAD
-    /// Save all the modules in the local cache, re-generate mv_interfaces if required.
-    pub fn save_modules(&self, modules: &[CompiledModule]) -> Result<()> {
-        for module in modules {
-            self.save_module(module)?;
-        }
-
-        // sync with build_dir for updates of mv_interfaces if new modules are added
-        if !modules.is_empty() {
-            move_lang::generate_interface_files(
-                &[self
-                    .storage_dir
-                    .clone()
-                    .into_os_string()
-                    .into_string()
-                    .unwrap()],
-                Some(
-                    self.build_dir
-                        .clone()
-                        .into_os_string()
-                        .into_string()
-                        .unwrap(),
-                ),
-                false,
-            )?;
-=======
     // keep the mv_interfaces generated in the build_dir in-sync with the modules on storage. The
     // mv_interfaces will be used for compilation and the modules will be used for linking.
     fn sync_interface_files(&self) -> Result<()> {
@@ -437,7 +375,6 @@
         // sync with build_dir for updates of mv_interfaces if new modules are added
         if !is_empty {
             self.sync_interface_files()?;
->>>>>>> 595879c3
         }
 
         Ok(())
@@ -451,48 +388,6 @@
         let addr_path = self.get_addr_path(id.address());
         if addr_path.read_dir()?.next().is_none() {
             fs::remove_dir(addr_path)?
-<<<<<<< HEAD
-        }
-        Ok(())
-    }
-
-    fn iter_paths<F>(&self, f: F) -> impl Iterator<Item = PathBuf>
-    where
-        F: FnOnce(&Path) -> bool + Copy,
-    {
-        walkdir::WalkDir::new(&self.storage_dir)
-            .into_iter()
-            .filter_map(|e| e.ok())
-            .map(|e| e.path().to_path_buf())
-            .filter(move |path| f(path))
-    }
-
-    pub fn resource_paths(&self) -> impl Iterator<Item = PathBuf> + '_ {
-        self.iter_paths(move |p| self.is_resource_path(p))
-    }
-
-    pub fn module_paths(&self) -> impl Iterator<Item = PathBuf> + '_ {
-        self.iter_paths(move |p| self.is_module_path(p))
-    }
-
-    pub fn event_paths(&self) -> impl Iterator<Item = PathBuf> + '_ {
-        self.iter_paths(move |p| self.is_event_path(p))
-    }
-
-    /// Return a map of module ID -> module for all modules in the self.storage_dir.
-    /// Returns an Err if a module does not deserialize
-    pub fn get_all_modules(&self) -> Result<BTreeMap<ModuleId, CompiledModule>> {
-        let mut modules = BTreeMap::new();
-        for path in self.module_paths() {
-            let module = CompiledModule::deserialize(&Self::get_bytes(&path)?.unwrap())
-                .map_err(|e| anyhow!("Failed to deserialized module: {:?}", e))?;
-            let id = module.self_id();
-            if modules.insert(id.clone(), module).is_some() {
-                bail!("Duplicate module {:?}", id)
-            }
-        }
-        Ok(modules)
-=======
         }
         Ok(())
     }
@@ -533,7 +428,6 @@
             }
         }
         Ok(CodeCache(modules))
->>>>>>> 595879c3
     }
 }
 
@@ -550,8 +444,6 @@
     ) -> PartialVMResult<Option<Vec<u8>>> {
         self.get_resource_bytes(*address, struct_tag.clone())
             .map_err(|_| PartialVMError::new(StatusCode::STORAGE_ERROR))
-<<<<<<< HEAD
-=======
     }
 }
 
@@ -606,7 +498,6 @@
             get_all_module_dependencies_recursive(&mut all_deps, dep, self)?;
         }
         Ok(all_deps)
->>>>>>> 595879c3
     }
 }
 
