--- conflicted
+++ resolved
@@ -502,11 +502,7 @@
 ```
 address 0x2 {
 module M {
-<<<<<<< HEAD
-  resource struct S { f: u64, g: u64 }
-=======
     struct S { f: u64, g: u64 } has key
->>>>>>> 595879c3
 }
 }
 ```
@@ -516,11 +512,7 @@
 ```
 address 0x2 {
 module M {
-<<<<<<< HEAD
-  resource struct S { f: u64 }
-=======
     struct S { f: u64 } has key
->>>>>>> 595879c3
 }
 }
 ```
