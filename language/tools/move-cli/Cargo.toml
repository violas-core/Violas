[package]
name = "move-cli"
version = "0.1.0"
authors = ["Diem Association <opensource@diem.com>"]
description = "CLI frontend for the Move compiler and VM"
repository = "https://github.com/diem/diem"
homepage = "https://diem.com"
license = "Apache-2.0"
publish = false
edition = "2018"

[dependencies]
anyhow = "1.0.38"
difference = "2.0.0"
include_dir = { version = "0.6.0", features = ["search"] }
once_cell = "1.7.2"
structopt = "0.3.21"

<<<<<<< HEAD
bcs = "0.1.1"
bytecode-verifier = { path = "../../bytecode-verifier", version = "0.1.0" }
compiled-stdlib = { path = "../../stdlib/compiled", version = "0.1.0" }
disassembler = { path = "../disassembler", version = "0.1.0" }
errmapgen = { path = "../../move-prover/errmapgen", version = "0.1.0" }
diem-workspace-hack = { path = "../../../common/workspace-hack", version = "0.1.0" }
diem-state-view = { path = "../../../storage/state-view", version = "0.1.0" }
diem-types = { path = "../../../types", version = "0.1.0" }
diem-vm = { path = "../../diem-vm", version = "0.1.0" }
move-coverage = { path = "../move-coverage", version = "0.1.0" }
move-core-types = { path = "../../move-core/types", version = "0.1.0" }
move-lang = { path = "../../move-lang", version = "0.0.1" }
move-vm-types = { path = "../../move-vm/types", version = "0.1.0" }
move-vm-runtime = { path = "../../move-vm/runtime", version = "0.1.0", features = ["debug_module"] }
resource-viewer = { path = "../resource-viewer", version = "0.1.0" }
stdlib = { path = "../../stdlib", version = "0.1.0" }
vm = { path = "../../vm", version = "0.1.0" }
vm-genesis = { path = "../vm-genesis", version = "0.1.0" }
=======
bcs = "0.1.2"
bytecode-verifier = { path = "../../bytecode-verifier" }
diem-framework-releases = { path = "../../diem-framework/releases" }
disassembler = { path = "../disassembler" }
errmapgen = { path = "../../move-prover/errmapgen" }
diem-workspace-hack = { path = "../../../common/workspace-hack" }
diem-state-view = { path = "../../../storage/state-view" }
diem-types = { path = "../../../types" }
diem-vm = { path = "../../diem-vm" }
move-coverage = { path = "../move-coverage" }
move-core-types = { path = "../../move-core/types" }
move-lang = { path = "../../move-lang" }
move-vm-types = { path = "../../move-vm/types" }
move-vm-runtime = { path = "../../move-vm/runtime", features = ["debug_module"] }
resource-viewer = { path = "../resource-viewer" }
diem-framework = { path = "../../diem-framework" }
vm = { path = "../../vm" }
vm-genesis = { path = "../vm-genesis" }
>>>>>>> 595879c3
walkdir = "2.3.1"

[dev-dependencies]
datatest-stable = { path = "../../../common/datatest-stable" }

[[bin]]
name = "move"
path = "src/main.rs"

[[test]]
name = "cli_testsuite"
harness = false<|MERGE_RESOLUTION|>--- conflicted
+++ resolved
@@ -16,26 +16,6 @@
 once_cell = "1.7.2"
 structopt = "0.3.21"
 
-<<<<<<< HEAD
-bcs = "0.1.1"
-bytecode-verifier = { path = "../../bytecode-verifier", version = "0.1.0" }
-compiled-stdlib = { path = "../../stdlib/compiled", version = "0.1.0" }
-disassembler = { path = "../disassembler", version = "0.1.0" }
-errmapgen = { path = "../../move-prover/errmapgen", version = "0.1.0" }
-diem-workspace-hack = { path = "../../../common/workspace-hack", version = "0.1.0" }
-diem-state-view = { path = "../../../storage/state-view", version = "0.1.0" }
-diem-types = { path = "../../../types", version = "0.1.0" }
-diem-vm = { path = "../../diem-vm", version = "0.1.0" }
-move-coverage = { path = "../move-coverage", version = "0.1.0" }
-move-core-types = { path = "../../move-core/types", version = "0.1.0" }
-move-lang = { path = "../../move-lang", version = "0.0.1" }
-move-vm-types = { path = "../../move-vm/types", version = "0.1.0" }
-move-vm-runtime = { path = "../../move-vm/runtime", version = "0.1.0", features = ["debug_module"] }
-resource-viewer = { path = "../resource-viewer", version = "0.1.0" }
-stdlib = { path = "../../stdlib", version = "0.1.0" }
-vm = { path = "../../vm", version = "0.1.0" }
-vm-genesis = { path = "../vm-genesis", version = "0.1.0" }
-=======
 bcs = "0.1.2"
 bytecode-verifier = { path = "../../bytecode-verifier" }
 diem-framework-releases = { path = "../../diem-framework/releases" }
@@ -54,7 +34,6 @@
 diem-framework = { path = "../../diem-framework" }
 vm = { path = "../../vm" }
 vm-genesis = { path = "../vm-genesis" }
->>>>>>> 595879c3
 walkdir = "2.3.1"
 
 [dev-dependencies]
