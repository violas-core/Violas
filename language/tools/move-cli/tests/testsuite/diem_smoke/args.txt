# Smoke test that runs a mock of Diem genesis and tries a few basic transactions

# Run a realistic mock of the genesis process
run genesis.move --mode diem --signers 0xA550C18 0xB1E55ED -v

# Create DD account at 0xDD with a balance in each currency
run scripts/create_designated_dealer.move --mode diem --type-args 0x1::XDX::XDX --signers 0xB1E55ED --args 0 0xDD x"00000000000000000000000000000000" b"DD" true -v

# create parent VASP account at 0xA with a balance in each currency
run scripts/create_parent_vasp_account.move --mode diem --type-args 0x1::XDX::XDX --signers 0xB1E55ED --args 0 0xA x"00000000000000000000000000000000" b"VASP_A" true -v

# create parent VASP account at 0xB with a balance in each currency
run scripts/create_parent_vasp_account.move --mode diem --type-args 0x1::XDX::XDX --signers 0xB1E55ED --args 0 0xB x"00000000000000000000000000000000" b"VASP_B" true -v

# mint 1000 XUS to 0xDD
run scripts/tiered_mint.move --mode diem --type-args 0x1::XUS::XUS --signers 0xB1E55ED --args 0 0xDD 1000 0 -v

# transfer 700 XUS from 0xDD to 0xA
run scripts/peer_to_peer_with_metadata.move --mode diem --type-args 0x1::XUS::XUS --signers 0xDD --args 0xA 700 x"" x"" -v

# transfer 500 XUS from 0xA to 0xB
<<<<<<< HEAD
run ../../../../../stdlib/transaction_scripts/peer_to_peer_with_metadata.move --mode diem --type-args 0x1::XUS::XUS --signers 0xA --args 0xB 500 x"" x"" -v
=======
run scripts/peer_to_peer_with_metadata.move --mode diem --type-args 0x1::XUS::XUS --signers 0xA --args 0xB 500 x"" x"" -v

# create a child VASP account for 0xA
run scripts/create_child_vasp_account.move --mode diem --type-args 0x1::XUS::XUS --signers 0xA --args 0xAA x"00000000000000000000000000000000" false 100 -v

# create a child VASP account for 0xB
run scripts/create_child_vasp_account.move --mode diem --type-args 0x1::XUS::XUS --signers 0xB --args 0xBB x"00000000000000000000000000000000" false 0 -v

# transfer 100 from child 0xAA to child 0xBB
run scripts/peer_to_peer_with_metadata.move --mode diem --type-args 0x1::XUS::XUS --signers 0xAA --args 0xBB 100 x"" x"" -v
>>>>>>> 595879c3

# make sure state is still ok
doctor<|MERGE_RESOLUTION|>--- conflicted
+++ resolved
@@ -19,9 +19,6 @@
 run scripts/peer_to_peer_with_metadata.move --mode diem --type-args 0x1::XUS::XUS --signers 0xDD --args 0xA 700 x"" x"" -v
 
 # transfer 500 XUS from 0xA to 0xB
-<<<<<<< HEAD
-run ../../../../../stdlib/transaction_scripts/peer_to_peer_with_metadata.move --mode diem --type-args 0x1::XUS::XUS --signers 0xA --args 0xB 500 x"" x"" -v
-=======
 run scripts/peer_to_peer_with_metadata.move --mode diem --type-args 0x1::XUS::XUS --signers 0xA --args 0xB 500 x"" x"" -v
 
 # create a child VASP account for 0xA
@@ -32,7 +29,6 @@
 
 # transfer 100 from child 0xAA to child 0xBB
 run scripts/peer_to_peer_with_metadata.move --mode diem --type-args 0x1::XUS::XUS --signers 0xAA --args 0xBB 100 x"" x"" -v
->>>>>>> 595879c3
 
 # make sure state is still ok
 doctor