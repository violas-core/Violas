/// The `Genesis` module defines the Move initialization entry point of the Diem framework
/// when executing from a fresh state.
///
/// > TODO: Currently there are a few additional functions called from Rust during genesis.
/// > Document which these are and in which order they are called.
<<<<<<< HEAD
module Genesis {
    use 0x1::AccountFreezing;
    use 0x1::ChainId;
    use 0x1::XUS;
    use 0x1::DualAttestation;
    use 0x1::XDX;
    use 0x1::Diem;
    use 0x1::DiemAccount;
    use 0x1::DiemBlock;
    use 0x1::DiemConfig;
    use 0x1::DiemSystem;
    use 0x1::DiemTimestamp;
    use 0x1::DiemTransactionPublishingOption;
    use 0x1::DiemVersion;
    use 0x1::TransactionFee;
    use 0x1::DiemVMConfig;
    use 0x1::VLS;
=======
module DiemFramework::Genesis {
    use DiemFramework::AccountFreezing;
    use DiemFramework::ChainId;
    use DiemFramework::XUS;
    use DiemFramework::DualAttestation;
    use DiemFramework::XDX;
    use DiemFramework::Diem;
    use DiemFramework::DiemAccount;
    use DiemFramework::DiemBlock;
    use DiemFramework::DiemConfig;
    use DiemFramework::DiemSystem;
    use DiemFramework::DiemTimestamp;
    use DiemFramework::DiemTransactionPublishingOption;
    use DiemFramework::DiemVersion;
    use DiemFramework::TransactionFee;
    use DiemFramework::DiemVMConfig;
    use DiemFramework::ValidatorConfig;
    use DiemFramework::ValidatorOperatorConfig;
    use Std::Signer;
    use Std::Vector;
>>>>>>> 4b3bd1e1

    /// Initializes the Diem framework.
    fun initialize(
        dr_account: signer,
        tc_account: signer,
        dr_auth_key: vector<u8>,
        tc_auth_key: vector<u8>,
        initial_script_allow_list: vector<vector<u8>>,
        is_open_module: bool,
        instruction_schedule: vector<u8>,
        native_schedule: vector<u8>,
        chain_id: u8,
        initial_diem_version: u64,
    ) {
        initialize_internal(
            &dr_account,
            &tc_account,
            dr_auth_key,
            tc_auth_key,
            initial_script_allow_list,
            is_open_module,
            instruction_schedule,
            native_schedule,
            chain_id,
            initial_diem_version,
        )
    }

    /// Initializes the Diem Framework. Internal so it can be used by both genesis code, and for testing purposes
    fun initialize_internal(
        dr_account: &signer,
        tc_account: &signer,
        dr_auth_key: vector<u8>,
        tc_auth_key: vector<u8>,
        initial_script_allow_list: vector<vector<u8>>,
        is_open_module: bool,
        instruction_schedule: vector<u8>,
        native_schedule: vector<u8>,
        chain_id: u8,
        initial_diem_version: u64,
    ) {
        DiemAccount::initialize(dr_account, x"00000000000000000000000000000000");

        ChainId::initialize(dr_account, chain_id);

        // On-chain config setup
        DiemConfig::initialize(dr_account);

        // Currency setup
        Diem::initialize(dr_account);

        // Currency setup
        XUS::initialize(dr_account, tc_account);

        XDX::initialize(dr_account, tc_account);

        VLS::initialize(dr_account, tc_account);

        AccountFreezing::initialize(dr_account);
        TransactionFee::initialize(tc_account);

        DiemSystem::initialize_validator_set(dr_account);
        DiemVersion::initialize(dr_account, initial_diem_version);
        DualAttestation::initialize(dr_account);
        DiemBlock::initialize_block_metadata(dr_account);

        // Rotate auth keys for DiemRoot and TreasuryCompliance accounts to the given
        // values
        let dr_rotate_key_cap = DiemAccount::extract_key_rotation_capability(dr_account);
        DiemAccount::rotate_authentication_key(&dr_rotate_key_cap, dr_auth_key);
        DiemAccount::restore_key_rotation_capability(dr_rotate_key_cap);

        let tc_rotate_key_cap = DiemAccount::extract_key_rotation_capability(tc_account);
        DiemAccount::rotate_authentication_key(&tc_rotate_key_cap, tc_auth_key);
        DiemAccount::restore_key_rotation_capability(tc_rotate_key_cap);

        DiemTransactionPublishingOption::initialize(
            dr_account,
            initial_script_allow_list,
            is_open_module,
        );

        DiemVMConfig::initialize(
            dr_account,
            instruction_schedule,
            native_schedule,
        );

        // After we have called this function, all invariants which are guarded by
        // `DiemTimestamp::is_operating() ==> ...` will become active and a verification condition.
        // See also discussion at function specification.
        DiemTimestamp::set_time_has_started(dr_account);
    }

    /// Sets up the initial validator set for the Diem network.
    /// The validator "owner" accounts, their UTF-8 names, and their authentication
    /// keys are encoded in the `owners`, `owner_names`, and `owner_auth_key` vectors.
    /// Each validator signs consensus messages with the private key corresponding to the Ed25519
    /// public key in `consensus_pubkeys`.
    /// Each validator owner has its operation delegated to an "operator" (which may be
    /// the owner). The operators, their names, and their authentication keys are encoded
    /// in the `operators`, `operator_names`, and `operator_auth_keys` vectors.
    /// Finally, each validator must specify the network address
    /// (see diem/types/src/network_address/mod.rs) for itself and its full nodes.
    fun create_initialize_owners_operators(
        dr_account: signer,
        owners: vector<signer>,
        owner_names: vector<vector<u8>>,
        owner_auth_keys: vector<vector<u8>>,
        consensus_pubkeys: vector<vector<u8>>,
        operators: vector<signer>,
        operator_names: vector<vector<u8>>,
        operator_auth_keys: vector<vector<u8>>,
        validator_network_addresses: vector<vector<u8>>,
        full_node_network_addresses: vector<vector<u8>>,
    ) {
        let num_owners = Vector::length(&owners);
        let num_owner_names = Vector::length(&owner_names);
        assert(num_owners == num_owner_names, 0);
        let num_owner_keys = Vector::length(&owner_auth_keys);
        assert(num_owner_names == num_owner_keys, 0);
        let num_operators = Vector::length(&operators);
        assert(num_owner_keys == num_operators, 0);
        let num_operator_names = Vector::length(&operator_names);
        assert(num_operators == num_operator_names, 0);
        let num_operator_keys = Vector::length(&operator_auth_keys);
        assert(num_operator_names == num_operator_keys, 0);
        let num_validator_network_addresses = Vector::length(&validator_network_addresses);
        assert(num_operator_keys == num_validator_network_addresses, 0);
        let num_full_node_network_addresses = Vector::length(&full_node_network_addresses);
        assert(num_validator_network_addresses == num_full_node_network_addresses, 0);

        let i = 0;
        let dummy_auth_key_prefix = x"00000000000000000000000000000000";
        while (i < num_owners) {
            let owner = Vector::borrow(&owners, i);
            let owner_address = Signer::address_of(owner);
            let owner_name = *Vector::borrow(&owner_names, i);
            // create each validator account and rotate its auth key to the correct value
            DiemAccount::create_validator_account(
                &dr_account, owner_address, copy dummy_auth_key_prefix, owner_name
            );

            let owner_auth_key = *Vector::borrow(&owner_auth_keys, i);
            let rotation_cap = DiemAccount::extract_key_rotation_capability(owner);
            DiemAccount::rotate_authentication_key(&rotation_cap, owner_auth_key);
            DiemAccount::restore_key_rotation_capability(rotation_cap);

            let operator = Vector::borrow(&operators, i);
            let operator_address = Signer::address_of(operator);
            let operator_name = *Vector::borrow(&operator_names, i);
            // create the operator account + rotate its auth key if it does not already exist
            if (!DiemAccount::exists_at(operator_address)) {
                DiemAccount::create_validator_operator_account(
                    &dr_account, operator_address, copy dummy_auth_key_prefix, copy operator_name
                );
                let operator_auth_key = *Vector::borrow(&operator_auth_keys, i);
                let rotation_cap = DiemAccount::extract_key_rotation_capability(operator);
                DiemAccount::rotate_authentication_key(&rotation_cap, operator_auth_key);
                DiemAccount::restore_key_rotation_capability(rotation_cap);
            };
            // assign the operator to its validator
            assert(ValidatorOperatorConfig::get_human_name(operator_address) == operator_name, 0);
            ValidatorConfig::set_operator(owner, operator_address);

            // use the operator account set up the validator config
            let validator_network_address = *Vector::borrow(&validator_network_addresses, i);
            let full_node_network_address = *Vector::borrow(&full_node_network_addresses, i);
            let consensus_pubkey = *Vector::borrow(&consensus_pubkeys, i);
            ValidatorConfig::set_config(
                operator,
                owner_address,
                consensus_pubkey,
                validator_network_address,
                full_node_network_address
            );

            // finally, add this validator to the validator set
            DiemSystem::add_validator(&dr_account, owner_address);

            i = i + 1;
        }
    }

    /// For verification of genesis, the goal is to prove that all the invariants which
    /// become active after the end of this function hold. This cannot be achieved with
    /// modular verification as we do in regular continuous testing. Rather, this module must
    /// be verified **together** with the module(s) which provides the invariant.
    ///
    /// > TODO: currently verifying this module together with modules providing invariants
    /// > (see above) times out. This can likely be solved by making more of the initialize
    /// > functions called by this function opaque, and prove the according invariants locally to
    /// > each module.
    spec initialize {
        /// Assume that this is called in genesis state (no timestamp).
        requires DiemTimestamp::is_genesis();
    }

    #[test_only]
    public fun setup(dr_account: &signer, tc_account: &signer) {
        initialize_internal(
            dr_account,
            tc_account,
            x"0000000000000000000000000000000000000000000000000000000000000000",
            x"0000000000000000000000000000000000000000000000000000000000000000",
            Vector::empty(), // not needed for unit tests
            false, // not needed for unit tests
            x"", // instruction_schedule not needed for unit tests
            x"", // native schedule not needed for unit tests
            4u8, // TESTING chain ID
            0,
        )
    }
}<|MERGE_RESOLUTION|>--- conflicted
+++ resolved
@@ -3,31 +3,13 @@
 ///
 /// > TODO: Currently there are a few additional functions called from Rust during genesis.
 /// > Document which these are and in which order they are called.
-<<<<<<< HEAD
-module Genesis {
-    use 0x1::AccountFreezing;
-    use 0x1::ChainId;
-    use 0x1::XUS;
-    use 0x1::DualAttestation;
-    use 0x1::XDX;
-    use 0x1::Diem;
-    use 0x1::DiemAccount;
-    use 0x1::DiemBlock;
-    use 0x1::DiemConfig;
-    use 0x1::DiemSystem;
-    use 0x1::DiemTimestamp;
-    use 0x1::DiemTransactionPublishingOption;
-    use 0x1::DiemVersion;
-    use 0x1::TransactionFee;
-    use 0x1::DiemVMConfig;
-    use 0x1::VLS;
-=======
 module DiemFramework::Genesis {
     use DiemFramework::AccountFreezing;
     use DiemFramework::ChainId;
     use DiemFramework::XUS;
     use DiemFramework::DualAttestation;
     use DiemFramework::XDX;
+    use DiemFramework::VLS;
     use DiemFramework::Diem;
     use DiemFramework::DiemAccount;
     use DiemFramework::DiemBlock;
@@ -42,7 +24,6 @@
     use DiemFramework::ValidatorOperatorConfig;
     use Std::Signer;
     use Std::Vector;
->>>>>>> 4b3bd1e1
 
     /// Initializes the Diem framework.
     fun initialize(
