--- conflicted
+++ resolved
@@ -243,16 +243,11 @@
         let private_key = self.wallet.get_private_key_by_child_num(child_number)?;
 
         let account_data = Self::get_account_data_from_address(
-<<<<<<< HEAD
             &mut self.client,
             match address {
                 Some(addr) => addr,
                 None => auth_key.derived_address(),
             },
-=======
-            &self.client,
-            auth_key.derived_address(),
->>>>>>> 9c58080b
             sync_with_validator,
             Some(KeyPair::from(private_key)),
             Some(auth_key.to_vec()),
