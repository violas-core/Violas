--- conflicted
+++ resolved
@@ -25,12 +25,8 @@
 libra-temppath = { path = "../../../common/temppath/", version = "0.1.0" }
 libra-types = { path = "../../../types", version = "0.1.0" }
 libra-workspace-hack = { path = "../../../common/workspace-hack", version = "0.1.0" }
-<<<<<<< HEAD
 lcs = { path = "../../../common/lcs", version = "0.1.0", package = "libra-canonical-serialization" }
-mirai-annotations = "1.9.1"
-=======
 mirai-annotations = "1.10.1"
->>>>>>> 0102f6f8
 
 [features]
 default = ["fiat"]
