# This workflow is run after CI tests are completed. This has to be done as a separate workflow because forks
# don't have the right permissions.
#
# For this and other workflow_run scripts, the main branch's copy of the action is *always* used, even on release
# branches. Changes to this action cannot be tested until it is updated on main.

name: ci-test-complete

on:
  workflow_run:
    workflows: ["ci-test"]
    types:
      - completed

jobs:
  unit-test-results:
    name: Unit test results
    runs-on: ubuntu-latest
    if: ${{ github.event.workflow_run.conclusion != 'skipped' }}
    steps:
      - uses: actions/checkout@v2.3.4
      - name: Download artifacts
<<<<<<< HEAD
        uses: diem/actions/get-artifacts@266156eaff7ba6e1253cf7019506c7b3702f73de
=======
        uses: diem/actions/get-artifacts@faadd16607b77dfa2231a8f366883e01717b3225
>>>>>>> 4b3bd1e1
        with:
          token: ${{ secrets.GITHUB_TOKEN }}
          workflow_run_id: ${{ github.event.workflow_run.id }}
          artifacts: "unit-test-results codegen-unit-test-results"
          target_dir: downloads/
          decompress: true
      - name: Publish unit test results
        uses: diem/publish-unit-test-result-action@07dbf21c1095745d5149a54007f28231936c9da4
        with:
          commit: ${{ github.event.workflow_run.head_sha }}
          check_name: Test results
          files: "downloads/**/*.xml"
          # Don't comment on PRs at the moment: might be too noisy and the test deltas are incorrect:
          # https://github.com/EnricoMi/publish-unit-test-result-action/issues/115
          comment_on_pr: false
          # Disable comparisons because determinator means not all tests are run on all commits yet.
          compare_to_earlier_commit: false
          # The individual artifacts are for different sets of tests, so report them separately.
          report_individual_runs: true
          # These annotations are used for comparisons, but that model won't work for Diem because
          # of the determinator -- so disable them
          check_run_annotations: "none"
          pull_request_build: "commit"<|MERGE_RESOLUTION|>--- conflicted
+++ resolved
@@ -20,11 +20,7 @@
     steps:
       - uses: actions/checkout@v2.3.4
       - name: Download artifacts
-<<<<<<< HEAD
-        uses: diem/actions/get-artifacts@266156eaff7ba6e1253cf7019506c7b3702f73de
-=======
         uses: diem/actions/get-artifacts@faadd16607b77dfa2231a8f366883e01717b3225
->>>>>>> 4b3bd1e1
         with:
           token: ${{ secrets.GITHUB_TOKEN }}
           workflow_run_id: ${{ github.event.workflow_run.id }}
