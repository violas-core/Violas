name: JSON-RPC Compat Warning

on:
  pull_request:
<<<<<<< HEAD
    types: [opened, synchronize]
=======
    types: [opened, synchronized]
>>>>>>> 595879c3
    paths: ["json-rpc/**.rs"]

jobs:
  warn-about-compat-requirements:
    runs-on: ubuntu-latest
    name: Warn PR author about compatibility requirements
    steps:
      - name: checkout
        uses: actions/checkout@v2
        with:
          ref: ${{ github.event.pull_request.head.sha }}
      - name: comment
        uses: diem/actions/comment@faa14430e68d54a269628f385e69a207e4e413d5
        with:
          comment: |
            **This PR may have modified JSON-RPC server code.**

            Breaking changes policy:

            1. Chaning JSON-RPC method signatures or removing/modifying fields
               in the response in /V1 will not be accepted.
            2. Adding fields is ok.
            3. Adding a new JSON-RPC method is ok.

            Please ensure you have also done the following to update the docs:

            1. Update json-rpc/API-CHANGELOG.md.
            2. Add/update type/method documentation under json-rpc/docs.
          tag: jsonrpc-compat
          delete-older: true<|MERGE_RESOLUTION|>--- conflicted
+++ resolved
@@ -2,11 +2,7 @@
 
 on:
   pull_request:
-<<<<<<< HEAD
-    types: [opened, synchronize]
-=======
     types: [opened, synchronized]
->>>>>>> 595879c3
     paths: ["json-rpc/**.rs"]
 
 jobs:
