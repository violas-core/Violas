name: daily

on:
  schedule:
    - cron: "14 14 * * *"
  # Uncomment below to test.
  # push:
  #   branches: [gha-test-*, canary, auto]

jobs:
  audit:
    runs-on: ubuntu-latest
    container:
      image: diem/build_environment:main
      volumes:
        - "${{github.workspace}}:/opt/git/diem"
    strategy:
      fail-fast: false
      matrix:
        #this is a painful solution since it doesn't pick up new branches, other option is lotsa shell in one job....
        #to test in canary add in canary here.....
        target-branch: [main, release-1.2, release-1.3]
    env:
      AUDIT_SUMMARY_FILE: /tmp/summary
    steps:
      - uses: actions/checkout@v2.3.4
        with:
          ref: ${{ matrix.target-branch }}
      - uses: ./.github/actions/build-setup
      - name: install cargo-audit
        run: cargo install --force cargo-audit
      - name: audit crates
        # List of ignored RUSTSEC
        # 1. RUSTSEC-2021-0073 - Not impacted.
        # 2. RUSTSEC-2021-0072 - Not impacted.
        run: |
          cargo audit --color never --ignore RUSTSEC-2021-0073 --ignore RUSTSEC-2021-0072 > $AUDIT_SUMMARY_FILE
      - name: set issue body content
        if: ${{ failure() }}
        env:
          JOB_URL: "https://github.com/${{ github.repository }}/actions/runs/${{ github.run_id }}"
        run: |
          echo "ISSUE_BODY<<EOF" >> $GITHUB_ENV
          echo "Found RUSTSEC in dependencies in job ${JOB_URL}" >> $GITHUB_ENV
          echo "\`\`\`" >> $GITHUB_ENV
          head -100 $AUDIT_SUMMARY_FILE >> $GITHUB_ENV
          echo "\`\`\`" >> $GITHUB_ENV
          echo "EOF" >> $GITHUB_ENV
      - uses: diem/actions/create-issue@faadd16607b77dfa2231a8f366883e01717b3225
        if: ${{ failure() }}
        with:
          github-token: ${{ secrets.GITHUB_TOKEN }}
          title: "RUSTSEC in dependencies in branch ${{ matrix.target-branch }}"
          body: ${{ env.ISSUE_BODY }}
          labels: "dependecies"
      - uses: ./.github/actions/build-teardown

  coverage:
    runs-on: ubuntu-latest-xl
    container:
      image: diem/build_environment:main
      volumes:
        - "${{github.workspace}}:/opt/git/diem"
    environment:
      name: Sccache
    env:
      CODECOV_OUTPUT: codecov
      MESSAGE_PAYLOAD_FILE: /tmp/message
    steps:
      - uses: actions/checkout@v2.3.4
      - uses: ./.github/actions/build-setup
      - name: Configure AWS Credentials
        uses: aws-actions/configure-aws-credentials@v1
        with:
          aws-access-key-id: ${{ secrets.ENV_DIEM_S3_AWS_ACCESS_KEY_ID }}
          aws-secret-access-key: ${{ secrets.ENV_DIEM_S3_AWS_SECRET_ACCESS_KEY }}
          aws-region: ${{ secrets.ENV_DIEM_S3_AWS_REGION }}
      - name: produce coverage
        run: cargo xtest --html-cov-dir=$CODECOV_OUTPUT/grcovhtml/ --html-lcov-dir=$CODECOV_OUTPUT/lcovhtml/ --no-fail-fast -j 16 || true
      - name: Push Coverage Reports to S3
        run: |
          set -x
          SUFFIX="$(date +"%Y-%m-%d")-$(git rev-parse --short=8 HEAD)"
          PREFIX="ci-artifacts.diem.com/coverage";
          #Push grcov
          aws s3 cp --recursive ${CODECOV_OUTPUT}/grcovhtml "s3://${PREFIX}/unit-coverage/${SUFFIX}/";
          aws s3 cp --recursive ${CODECOV_OUTPUT}/grcovhtml "s3://${PREFIX}/unit-coverage/latest/";
          echo "Grcov available in s3 https://${PREFIX}/unit-coverage/${SUFFIX}/index.html" >> ${MESSAGE_PAYLOAD_FILE}
          #Push lcov
          aws s3 cp --recursive ${CODECOV_OUTPUT}/lcovhtml "s3://${PREFIX}/lcov-unit-coverage/${SUFFIX}/";
          aws s3 cp --recursive ${CODECOV_OUTPUT}/lcovhtml "s3://${PREFIX}/lcov-unit-coverage/latest/";
          echo "lcov available in s3 https://${PREFIX}/lcov-unit-coverage/${SUFFIX}/index.html" >> ${MESSAGE_PAYLOAD_FILE}
      - name: "Send Message"
        uses: ./.github/actions/slack-file
        with:
          payload-file: ${{ env.MESSAGE_PAYLOAD_FILE }}
          webhook: ${{ secrets.WEBHOOK_COVERAGE }}
      # Disabling for now as this is not critical for job success.   TODO: fix it up.
      #- name: publish to codecov.io
      #  run: bash <(curl -s https://codecov.io/bash) -f $CODECOV_OUTPUT/lcovhtml/lcov.info -F unittest;
      #- uses: ./.github/actions/build-teardown

<<<<<<< HEAD
  transaction-replay:
    runs-on: ubuntu-latest-xl
    container:
      image: diem/build_environment:main
      volumes:
        - "${{github.workspace}}:/opt/git/diem"
    env:
      MESSAGE_PAYLOAD_FILE: /tmp/message
      ACCOUNT: ${{ secrets.TRANSACTION_REPLAY_ACCOUNT }}
      CONTAINER: backup
      SUB_DIR: e2
      SAS: ""
      CONFIG: .github/workflows/transaction-replay.toml
    steps:
      - uses: actions/checkout@v2.3.4
      - uses: ./.github/actions/build-setup
      - name: install azcopy
        run: |
          # Download AzCopy
          curl -sL -o downloadazcopy-v10-linux "https://azcopyvnext.azureedge.net/release20210226/azcopy_linux_amd64_10.9.0.tar.gz"
          # Expand Archive
          tar -xvf downloadazcopy-v10-linux
          # Move AzCopy to the destination you want to store it
          cp ./azcopy_linux_amd64_*/azcopy /usr/bin/
          rm -rf downloadazcopy-v10-linux azcopy_linux_amd64_*
      - name: replay transactions
        run: |
          cargo run --release --bin db-restore -- --concurrent-downloads 2 --target-db-dir /var/tmp/dbrestore/ auto --replay-all command-adapter --config "$CONFIG"
      - uses: diem/actions/create-issue@04f4286ca22e4b9efbc5eb49a20e2e5389c5318b
        if: ${{ failure() }}
        env:
          JOB_URL: "https://github.com/${{ github.repository }}/actions/runs/${{ github.run_id }}"
        with:
          github-token: ${{ secrets.GITHUB_TOKEN }}
          title: "DB restore in transaction replay failed"
          body: "Found db-restore failure in job ${{ env.JOB_URL }}"
          assignees: "msmouse"
          labels: "storage"
      - uses: ./.github/actions/build-teardown

=======
>>>>>>> 4b3bd1e1
  json-rpc-backward-compat-test:
    # Test old client from release (prod) and pre-release (rc) branches
    # against new server in the main branch through cluster-test's
    # json-rpc interface.
    runs-on: ubuntu-latest-xl
    container:
      image: diem/build_environment:main
      volumes:
        - "${{github.workspace}}:/opt/git/diem"
    env:
      DEVNET_MINT_TEST_KEY: ${{ secrets.DEVNET_MINT_TEST_KEY }}
      DEVNET_ENDPOINT: dev.testnet.diem.com
      MESSAGE_PAYLOAD_FILE: /tmp/message
    strategy:
      fail-fast: false
      matrix:
        release-branch: [release-1.2, release-1.3]
    steps:
      - uses: actions/checkout@v2.3.4
        with:
          ref: ${{ matrix.release-branch }}
      - uses: ./.github/actions/build-setup
      - name: Run cluster test diag on devnet
        run: |
          echo ${DEVNET_MINT_TEST_KEY} | base64 -d > /tmp/mint_test.key
          RUST_BACKTRACE=full cargo run -p cluster-test -- --diag --swarm --mint-file=/tmp/mint_test.key --peers=dev.testnet.diem.com:80:80 --chain-id=DEVNET > ${MESSAGE_PAYLOAD_FILE}
      - name: Run cluster test to submit random txn to devnet
        run: |
          RUST_BACKTRACE=full cargo run -p cluster-test -- --emit-tx --swarm --mint-file=/tmp/mint_test.key --peers=dev.testnet.diem.com:80:80 --chain-id=DEVNET --accounts-per-client=2 --workers-per-ac=2 --duration=30 >> ${MESSAGE_PAYLOAD_FILE}
      - uses: ./.github/actions/slack-file
        with:
          webhook: ${{ secrets.WEBHOOK_BREAKING_CHANGE }}
          payload-file: ${{ env.MESSAGE_PAYLOAD_FILE }}
        if: ${{ failure() }}
      - uses: ./.github/actions/build-teardown

  prover-inconsistency-test:
    runs-on: ubuntu-latest-xl
    container:
      image: diem/build_environment:${{ matrix.target-branch }}
      volumes:
        - "${{github.workspace}}:/opt/git/diem"
    env:
      MESSAGE_PAYLOAD_FILE: /tmp/message
    strategy:
      fail-fast: false
      matrix:
        target-branch: [main, release-1.2, release-1.3]
    steps:
      - uses: actions/checkout@v2.3.4
        with:
          ref: ${{ matrix.target-branch }}
      - uses: ./.github/actions/build-setup
      - uses: actions/cache@v2.1.6
        with:
          path: "/opt/cargo/git\n/opt/cargo/registry\n/opt/cargo/.package-cache"
          key: crates-${{ runner.os }}-${{ hashFiles('Cargo.lock') }}
          restore-keys: "crates-${{ runner.os }}"
      - name: Run the prover tests with the inconsistency check and other nightly checks
        shell: bash
        run: |
          cd /opt/git/diem/
          set -o pipefail
          MVP_TEST_INCONSISTENCY=1 cargo test -p move-prover --release 2>&1 | tee -a $MESSAGE_PAYLOAD_FILE
          MVP_TEST_FEATURE=cvc4 cargo test -p move-prover --release 2>&1 | tee -a $MESSAGE_PAYLOAD_FILE
      - uses: ./.github/actions/slack-file
        with:
          webhook: ${{ secrets.WEBHOOK_MOVE_PROVER }}
          payload-file: ${{ env.MESSAGE_PAYLOAD_FILE }}
        if: ${{ failure() }}
      - uses: ./.github/actions/build-teardown

  prune-docker-images:
    runs-on: ubuntu-latest
    environment:
      name: Docker
      url: https://hub.docker.com/u/diem
    steps:
      - uses: actions/checkout@v2.3.4
      - name: sign in to DockerHub; install image signing cert
        uses: ./.github/actions/dockerhub_login
        with:
          username: ${{ secrets.ENV_DOCKERHUB_USERNAME }}
          password: ${{ secrets.ENV_DOCKERHUB_PASSWORD }}
          key_material: ${{ secrets.ENV_DOCKERHUB_KEY_MATERIAL }}
          key_name: ${{ secrets.ENV_DOCKERHUB_KEY_NAME }}
          key_password: ${{ secrets.ENV_DOCKERHUB_KEY_PASSWORD }}
      - name: prune Docker image
        if: ${{ github.ref != 'refs/heads/auto' }}
        run: |
          scripts/dockerhub_prune.sh -u "${{ secrets.ENV_DOCKERHUB_USERNAME }}" -p "${{ secrets.ENV_DOCKERHUB_PASSWORD }}" -x<|MERGE_RESOLUTION|>--- conflicted
+++ resolved
@@ -100,49 +100,6 @@
       #  run: bash <(curl -s https://codecov.io/bash) -f $CODECOV_OUTPUT/lcovhtml/lcov.info -F unittest;
       #- uses: ./.github/actions/build-teardown
 
-<<<<<<< HEAD
-  transaction-replay:
-    runs-on: ubuntu-latest-xl
-    container:
-      image: diem/build_environment:main
-      volumes:
-        - "${{github.workspace}}:/opt/git/diem"
-    env:
-      MESSAGE_PAYLOAD_FILE: /tmp/message
-      ACCOUNT: ${{ secrets.TRANSACTION_REPLAY_ACCOUNT }}
-      CONTAINER: backup
-      SUB_DIR: e2
-      SAS: ""
-      CONFIG: .github/workflows/transaction-replay.toml
-    steps:
-      - uses: actions/checkout@v2.3.4
-      - uses: ./.github/actions/build-setup
-      - name: install azcopy
-        run: |
-          # Download AzCopy
-          curl -sL -o downloadazcopy-v10-linux "https://azcopyvnext.azureedge.net/release20210226/azcopy_linux_amd64_10.9.0.tar.gz"
-          # Expand Archive
-          tar -xvf downloadazcopy-v10-linux
-          # Move AzCopy to the destination you want to store it
-          cp ./azcopy_linux_amd64_*/azcopy /usr/bin/
-          rm -rf downloadazcopy-v10-linux azcopy_linux_amd64_*
-      - name: replay transactions
-        run: |
-          cargo run --release --bin db-restore -- --concurrent-downloads 2 --target-db-dir /var/tmp/dbrestore/ auto --replay-all command-adapter --config "$CONFIG"
-      - uses: diem/actions/create-issue@04f4286ca22e4b9efbc5eb49a20e2e5389c5318b
-        if: ${{ failure() }}
-        env:
-          JOB_URL: "https://github.com/${{ github.repository }}/actions/runs/${{ github.run_id }}"
-        with:
-          github-token: ${{ secrets.GITHUB_TOKEN }}
-          title: "DB restore in transaction replay failed"
-          body: "Found db-restore failure in job ${{ env.JOB_URL }}"
-          assignees: "msmouse"
-          labels: "storage"
-      - uses: ./.github/actions/build-teardown
-
-=======
->>>>>>> 4b3bd1e1
   json-rpc-backward-compat-test:
     # Test old client from release (prod) and pre-release (rc) branches
     # against new server in the main branch through cluster-test's
