--- conflicted
+++ resolved
@@ -203,11 +203,7 @@
         run: |
           cd /opt/git/diem/
           MVP_TEST_INCONSISTENCY=1 cargo test -p move-prover --release >> $MESSAGE_PAYLOAD_FILE
-<<<<<<< HEAD
-          sccache -s
-=======
           MVP_TEST_FEATURE=cvc4 cargo test -p move-prover --release >> $MESSAGE_PAYLOAD_FILE
->>>>>>> e02298aa
       - uses: ./.github/actions/slack-file
         with:
           webhook: ${{ secrets.WEBHOOK_MOVE_PROVER }}
