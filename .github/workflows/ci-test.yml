--- conflicted
+++ resolved
@@ -45,21 +45,13 @@
         run: ./scripts/git-checks.sh
       - id: changes
         name: determine changes
-<<<<<<< HEAD
-        uses: diem/actions/changes@266156eaff7ba6e1253cf7019506c7b3702f73de
-=======
         uses: diem/actions/changes@faadd16607b77dfa2231a8f366883e01717b3225
->>>>>>> 4b3bd1e1
         with:
           workflow-file: ci-test.yml
           github-token: ${{secrets.GITHUB_TOKEN}}
       - id: need-build-images
         name: find changes need image build.
-<<<<<<< HEAD
-        uses: diem/actions/matches@266156eaff7ba6e1253cf7019506c7b3702f73de
-=======
         uses: diem/actions/matches@faadd16607b77dfa2231a8f366883e01717b3225
->>>>>>> 4b3bd1e1
         with:
           pattern: '^documentation\|^developers.diem.com'
           invert: "true"
@@ -101,67 +93,39 @@
           echo "::set-output name=name::$(echo $output)";
       - id: rust-changes
         name: find rust/cargo changes.
-<<<<<<< HEAD
-        uses: diem/actions/matches@266156eaff7ba6e1253cf7019506c7b3702f73de
-=======
         uses: diem/actions/matches@faadd16607b77dfa2231a8f366883e01717b3225
->>>>>>> 4b3bd1e1
         with:
           pattern: '^documentation\|^docker\|^scripts\|^developers.diem.com'
           invert: "true"
       - id: non-rust-lint-changes
         name: find shell/dockerfile changes
-<<<<<<< HEAD
-        uses: diem/actions/matches@266156eaff7ba6e1253cf7019506c7b3702f73de
-=======
         uses: diem/actions/matches@faadd16607b77dfa2231a8f366883e01717b3225
->>>>>>> 4b3bd1e1
         with:
           pattern: 'Dockerfile$\|.*.sh$|^developers.diem.com'
       - id: helm-changes
         name: find helm changes
-<<<<<<< HEAD
-        uses: diem/actions/matches@266156eaff7ba6e1253cf7019506c7b3702f73de
-=======
         uses: diem/actions/matches@faadd16607b77dfa2231a8f366883e01717b3225
->>>>>>> 4b3bd1e1
         with:
           pattern: '^helm'
       - id: dev-setup-sh-changes
         name: find dev-setup.sh/base docker image changes
-<<<<<<< HEAD
-        uses: diem/actions/matches@266156eaff7ba6e1253cf7019506c7b3702f73de
-=======
         uses: diem/actions/matches@faadd16607b77dfa2231a8f366883e01717b3225
->>>>>>> 4b3bd1e1
         with:
           pattern: 'docker/ci\|scripts/dev_setup.sh'
       - id: docker-compose-changes
         name: find changes that should trigger docker compose testing.
-<<<<<<< HEAD
-        uses: diem/actions/matches@266156eaff7ba6e1253cf7019506c7b3702f73de
-=======
         uses: diem/actions/matches@faadd16607b77dfa2231a8f366883e01717b3225
->>>>>>> 4b3bd1e1
         with:
           pattern: "^documentation"
           invert: "true"
       - id: website-changes
         name: find website changes.
-<<<<<<< HEAD
-        uses: diem/actions/matches@266156eaff7ba6e1253cf7019506c7b3702f73de
-=======
         uses: diem/actions/matches@faadd16607b77dfa2231a8f366883e01717b3225
->>>>>>> 4b3bd1e1
         with:
           pattern: "^documentation|^developers.diem.com"
       - id: test-coverage
         name: check if we should see if code coverage still works.
-<<<<<<< HEAD
-        uses: diem/actions/matches@266156eaff7ba6e1253cf7019506c7b3702f73de
-=======
         uses: diem/actions/matches@faadd16607b77dfa2231a8f366883e01717b3225
->>>>>>> 4b3bd1e1
         with:
           pattern: '^rust.toolchain\|^x.toml\|^devtools\|^.github\|common/logger'
 
@@ -199,11 +163,7 @@
           fetch-depth: 0 #get all the history!!!
       - id: changes
         name: determine changes
-<<<<<<< HEAD
-        uses: diem/actions/changes@266156eaff7ba6e1253cf7019506c7b3702f73de
-=======
         uses: diem/actions/changes@faadd16607b77dfa2231a8f366883e01717b3225
->>>>>>> 4b3bd1e1
         with:
           workflow-file: docker-publish.yml
       - name: setup_aws_ecr_login
