--- conflicted
+++ resolved
@@ -15,11 +15,7 @@
 use diem_crypto::HashValue;
 use diem_infallible::duration_since_epoch;
 use diem_jellyfish_merkle::{restore::JellyfishMerkleRestore, NodeBatch, TreeWriter};
-<<<<<<< HEAD
-use diem_types::{transaction::Version, waypoint::Waypoint};
-=======
 use diem_types::{account_state_blob::AccountStateBlob, transaction::Version, waypoint::Waypoint};
->>>>>>> 595879c3
 use diemdb::{backup::restore_handler::RestoreHandler, DiemDB, GetRestoreHandler};
 use std::{
     collections::HashMap,
@@ -210,8 +206,6 @@
     }
 }
 
-<<<<<<< HEAD
-=======
 #[derive(Clone, Copy, Default, StructOpt)]
 pub struct ConcurrentDownloadsOpt {
     #[structopt(
@@ -228,7 +222,6 @@
     }
 }
 
->>>>>>> 595879c3
 pub(crate) fn should_cut_chunk(chunk: &[u8], record: &[u8], max_chunk_size: usize) -> bool {
     !chunk.is_empty() && chunk.len() + record.len() + size_of::<u32>() > max_chunk_size
 }
