--- conflicted
+++ resolved
@@ -10,21 +10,12 @@
 pub mod test_utils;
 
 use anyhow::{anyhow, Result};
-<<<<<<< HEAD
-use libra_config::config::RocksdbConfig;
-use libra_crypto::HashValue;
-use libra_infallible::duration_since_epoch;
-use libra_jellyfish_merkle::{restore::JellyfishMerkleRestore, NodeBatch, TreeWriter};
-use libra_types::transaction::Version;
-use libradb::{backup::restore_handler::RestoreHandler, GetRestoreHandler, LibraDB};
-=======
 use diem_config::config::RocksdbConfig;
 use diem_crypto::HashValue;
 use diem_infallible::duration_since_epoch;
 use diem_jellyfish_merkle::{restore::JellyfishMerkleRestore, NodeBatch, TreeWriter};
 use diem_types::transaction::Version;
 use diemdb::{backup::restore_handler::RestoreHandler, DiemDB, GetRestoreHandler};
->>>>>>> 9c58080b
 use std::{
     convert::TryFrom,
     mem::size_of,
@@ -153,19 +144,11 @@
     fn try_from(opt: GlobalRestoreOpt) -> Result<Self> {
         let target_version = opt.target_version.unwrap_or(Version::max_value());
         let run_mode = if let Some(db_dir) = &opt.db_dir {
-<<<<<<< HEAD
-            let restore_handler = Arc::new(LibraDB::open(
-                db_dir,
-                false, /* read_only */
-                None,  /* pruner */
-                RocksdbConfig::default(),
-=======
             let restore_handler = Arc::new(DiemDB::open(
                 db_dir,
                 false, /* read_only */
                 None,  /* pruner */
                 opt.rocksdb_opt.into(),
->>>>>>> 9c58080b
             )?)
             .get_restore_handler();
             RestoreRunMode::Restore { restore_handler }
