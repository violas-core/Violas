--- conflicted
+++ resolved
@@ -3,15 +3,10 @@
 
 use anyhow::Result;
 use backup_cli::{
-<<<<<<< HEAD
-    coordinators::verify::VerifyCoordinator, metadata::cache::MetadataCacheOpt,
-    storage::StorageOpt, utils::TrustedWaypointOpt,
-=======
     coordinators::verify::VerifyCoordinator,
     metadata::cache::MetadataCacheOpt,
     storage::StorageOpt,
     utils::{ConcurrentDownloadsOpt, TrustedWaypointOpt},
->>>>>>> 595879c3
 };
 use diem_logger::{prelude::*, Level, Logger};
 use diem_secure_push_metrics::MetricsPusher;
@@ -46,10 +41,7 @@
         opt.storage.init_storage().await?,
         opt.metadata_cache_opt,
         opt.trusted_waypoints_opt,
-<<<<<<< HEAD
-=======
         opt.concurrent_downloads.get(),
->>>>>>> 595879c3
     )?
     .run()
     .await
