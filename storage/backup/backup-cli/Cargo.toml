--- conflicted
+++ resolved
@@ -32,19 +32,6 @@
 executor = { path = "../../../execution/executor", version = "0.1.0" }
 executor-test-helpers = { path = "../../../execution/executor-test-helpers", version = "0.1.0", optional = true }
 executor-types = { path = "../../../execution/executor-types", version = "0.1.0" }
-<<<<<<< HEAD
-libra-jellyfish-merkle = { path = "../../jellyfish-merkle", version = "0.1.0" }
-lcs = { path = "../../../common/lcs", package = "libra-canonical-serialization", version = "0.1.0" }
-libra-config = { path = "../../../config", version = "0.1.0" }
-libra-crypto = { path = "../../../crypto/crypto", version = "0.1.0" }
-libra-infallible = { path = "../../../common/infallible", version = "0.1.0" }
-libra-logger = { path = "../../../common/logger", version = "0.1.0" }
-libra-secure-push-metrics = { path = "../../../secure/push-metrics", version = "0.1.0" }
-libra-types = { path = "../../../types", version = "0.1.0" }
-libra-vm = { path = "../../../language/libra-vm", version = "0.1.0" }
-libra-workspace-hack = { path = "../../../common/workspace-hack", version = "0.1.0" }
-libradb = { path = "../../libradb", version = "0.1.0" }
-=======
 diem-jellyfish-merkle = { path = "../../jellyfish-merkle", version = "0.1.0" }
 bcs = "0.1.1"
 diem-config = { path = "../../../config", version = "0.1.0" }
@@ -56,7 +43,6 @@
 diem-vm = { path = "../../../language/diem-vm", version = "0.1.0" }
 diem-workspace-hack = { path = "../../../common/workspace-hack", version = "0.1.0" }
 diemdb = { path = "../../diemdb", version = "0.1.0" }
->>>>>>> 9c58080b
 storage-interface = { path = "../../storage-interface", version = "0.1.0" }
 
 [dev-dependencies]
