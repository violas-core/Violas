[package]
name = "backup-cli"
version = "0.1.0"
authors = ["Diem Association <opensource@diem.com>"]
repository = "https://github.com/diem/diem"
homepage = "https://diem.com"
license = "Apache-2.0"
publish = false
edition = "2018"

[dependencies]
anyhow = "1.0.38"
async-trait = "0.1.42"
byteorder = "1.4.3"
bytes = "1.0.1"
futures = "0.3.12"
hex = "0.4.3"
itertools = "0.10.0"
num_cpus = "1.13.0"
once_cell = "1.7.2"
pin-project = "1.0.5"
rand = "0.8.3"
regex = "1.4.3"
reqwest = { version = "0.11.2", features = ["stream"], default-features = false }
serde = { version = "1.0.124", features = ["derive"] }
serde_json = "1.0.64"
structopt = "0.3.21"
toml = "0.5.8"
tokio = { version = "1.3.0", features = ["full"] }
tokio-stream = "0.1.4"
tokio-util = { version = "0.6.4", features = ["compat"] }

executor = { path = "../../../execution/executor" }
executor-test-helpers = { path = "../../../execution/executor-test-helpers", optional = true }
executor-types = { path = "../../../execution/executor-types" }
diem-jellyfish-merkle = { path = "../../jellyfish-merkle" }
bcs = "0.1.2"
diem-config = { path = "../../../config" }
diem-crypto = { path = "../../../crypto/crypto" }
diem-infallible = { path = "../../../common/infallible" }
diem-logger = { path = "../../../common/logger" }
diem-secure-push-metrics = { path = "../../../secure/push-metrics" }
diem-temppath = { path = "../../../common/temppath" }
diem-types = { path = "../../../types" }
diem-vm = { path = "../../../language/diem-vm" }
diem-workspace-hack = { path = "../../../common/workspace-hack" }
diemdb = { path = "../../diemdb" }
storage-interface = { path = "../../storage-interface" }

[dev-dependencies]
<<<<<<< HEAD
proptest = "0.10.1"
warp = "0.2.5"
=======
proptest = "1.0.0"
warp = "0.3.0"
>>>>>>> 595879c3

backup-service = { path = "../backup-service" }
executor-test-helpers = { path = "../../../execution/executor-test-helpers" }
diemdb = { path = "../../diemdb", features = ["fuzzing"] }
diem-config = { path = "../../../config" }
diem-proptest-helpers = { path = "../../../common/proptest-helpers" }
storage-interface = { path = "../../storage-interface" }

[features]
fuzzing = ["diemdb/fuzzing"]<|MERGE_RESOLUTION|>--- conflicted
+++ resolved
@@ -48,13 +48,8 @@
 storage-interface = { path = "../../storage-interface" }
 
 [dev-dependencies]
-<<<<<<< HEAD
-proptest = "0.10.1"
-warp = "0.2.5"
-=======
 proptest = "1.0.0"
 warp = "0.3.0"
->>>>>>> 595879c3
 
 backup-service = { path = "../backup-service" }
 executor-test-helpers = { path = "../../../execution/executor-test-helpers" }
