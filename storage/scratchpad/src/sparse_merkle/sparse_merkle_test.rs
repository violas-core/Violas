--- conflicted
+++ resolved
@@ -385,13 +385,8 @@
     let proof_reader = ProofReader::default();
     for _ in 0..100000 {
         smt = smt
-<<<<<<< HEAD
-            .update(
-                vec![(HashValue::zero(), AccountStateBlob::from(b"zero".to_vec()))],
-=======
             .batch_update(
                 vec![(HashValue::zero(), &AccountStateBlob::from(b"zero".to_vec()))],
->>>>>>> e02298aa
                 &proof_reader,
             )
             .unwrap()
@@ -399,8 +394,6 @@
 
     // smt with a lot of ancestors being dropped here. It's a stack overflow if a manual iterative
     // `Drop` implementation is not in place.
-<<<<<<< HEAD
-=======
 }
 
 proptest! {
@@ -408,5 +401,4 @@
     fn test_correctness( input in arb_smt_correctness_case() ) {
         test_smt_correctness_impl(input)
     }
->>>>>>> e02298aa
 }