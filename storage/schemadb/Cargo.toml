--- conflicted
+++ resolved
@@ -12,15 +12,9 @@
 [dependencies]
 anyhow = "1.0.34"
 once_cell = "1.4.1"
-<<<<<<< HEAD
-libra-config = { path = "../../config", version = "0.1.0" }
-libra-metrics = { path = "../../common/metrics", version = "0.1.0" }
-libra-workspace-hack = { path = "../../common/workspace-hack", version = "0.1.0" }
-=======
 diem-config = { path = "../../config", version = "0.1.0" }
 diem-metrics = { path = "../../common/metrics", version = "0.1.0" }
 diem-workspace-hack = { path = "../../common/workspace-hack", version = "0.1.0" }
->>>>>>> 9c58080b
 
 [dependencies.rocksdb]
 version = "0.15.0"
