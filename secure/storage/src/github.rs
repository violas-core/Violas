--- conflicted
+++ resolved
@@ -17,11 +17,7 @@
     pub fn new(owner: String, repository: String, branch: String, token: String) -> Self {
         Self {
             client: Client::new(owner, repository, branch, token),
-<<<<<<< HEAD
-            time_service: RealTimeService::new(),
-=======
             time_service: TimeService::real(),
->>>>>>> 595879c3
         }
     }
 }
