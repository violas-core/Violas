// Copyright (c) The Diem Core Contributors
// SPDX-License-Identifier: Apache-2.0

use crate::{
    configurable_validator_signer::ConfigurableValidatorSigner,
    consensus_state::ConsensusState,
    counters,
    error::Error,
    logging::{LogEntry, LogEvent, SafetyLogSchema},
    persistent_safety_storage::PersistentSafetyStorage,
    t_safety_rules::TSafetyRules,
};
use consensus_types::{
    block::Block,
    block_data::BlockData,
    common::{Author, Round},
    quorum_cert::QuorumCert,
    safety_data::SafetyData,
    timeout::Timeout,
    vote::Vote,
    vote_data::VoteData,
    vote_proposal::{MaybeSignedVoteProposal, VoteProposal},
};
use diem_crypto::{
    ed25519::{Ed25519PublicKey, Ed25519Signature},
    hash::{CryptoHash, HashValue},
    traits::Signature,
};
use diem_logger::prelude::*;
use diem_types::{
    block_info::BlockInfo, epoch_change::EpochChangeProof, epoch_state::EpochState,
    ledger_info::LedgerInfo, waypoint::Waypoint,
};
use serde::Serialize;
use std::cmp::Ordering;

/// @TODO consider a cache of verified QCs to cut down on verification costs
pub struct SafetyRules {
    persistent_storage: PersistentSafetyStorage,
    execution_public_key: Option<Ed25519PublicKey>,
    export_consensus_key: bool,
    validator_signer: Option<ConfigurableValidatorSigner>,
    epoch_state: Option<EpochState>,
}

impl SafetyRules {
    /// Constructs a new instance of SafetyRules with the given persistent storage and the
    /// consensus private keys
    pub fn new(
        persistent_storage: PersistentSafetyStorage,
        verify_vote_proposal_signature: bool,
        export_consensus_key: bool,
    ) -> Self {
        let execution_public_key = if verify_vote_proposal_signature {
            Some(
                persistent_storage
                    .execution_public_key()
                    .expect("Unable to retrieve execution public key"),
            )
        } else {
            None
        };
        Self {
            persistent_storage,
            execution_public_key,
            export_consensus_key,
            validator_signer: None,
            epoch_state: None,
        }
    }

    fn sign<T: Serialize + CryptoHash>(&self, message: &T) -> Result<Ed25519Signature, Error> {
        let signer = self.signer()?;
        signer.sign(message, &self.persistent_storage)
    }

    fn signer(&self) -> Result<&ConfigurableValidatorSigner, Error> {
        self.validator_signer
            .as_ref()
            .ok_or_else(|| Error::NotInitialized("validator_signer".into()))
    }

    fn epoch_state(&self) -> Result<&EpochState, Error> {
        self.epoch_state
            .as_ref()
            .ok_or_else(|| Error::NotInitialized("epoch_state".into()))
    }

    /// Check if the executed result extends the parent result.
    fn extension_check(&self, vote_proposal: &VoteProposal) -> Result<VoteData, Error> {
        let proposed_block = vote_proposal.block();
        let new_tree = vote_proposal
            .accumulator_extension_proof()
            .verify(
                proposed_block
                    .quorum_cert()
                    .certified_block()
                    .executed_state_id(),
            )
            .map_err(|e| Error::InvalidAccumulatorExtension(e.to_string()))?;
        Ok(VoteData::new(
            proposed_block.gen_block_info(
                new_tree.root_hash(),
                new_tree.version(),
                vote_proposal.next_epoch_state().cloned(),
            ),
            proposed_block.quorum_cert().certified_block().clone(),
        ))
    }

    /// Produces a LedgerInfo that either commits a block based upon the 3-chain
    /// commit rule or an empty LedgerInfo for no commit. The 3-chain commit rule is: B0 and its
    /// prefixes can be committed if there exist certified blocks B1 and B2 that satisfy:
    /// 1) B0 <- B1 <- B2 <--
    /// 2) round(B0) + 1 = round(B1), and
    /// 3) round(B1) + 1 = round(B2).
    pub fn construct_ledger_info(&self, proposed_block: &Block) -> Result<LedgerInfo, Error> {
        let block2 = proposed_block.round();
        let block1 = proposed_block.quorum_cert().certified_block().round();
        let block0 = proposed_block.quorum_cert().parent_block().round();

        // verify 3-chain rule
        let next_round =
            |round: u64| u64::checked_add(round, 1).ok_or(Error::IncorrectRound(round));
        let commit = next_round(block0)? == block1 && next_round(block1)? == block2;

        // create a ledger info
        let ledger_info = if commit {
            LedgerInfo::new(
                proposed_block.quorum_cert().parent_block().clone(),
                HashValue::zero(),
            )
        } else {
            LedgerInfo::new(BlockInfo::empty(), HashValue::zero())
        };

        Ok(ledger_info)
    }

    /// Second voting rule
    fn verify_and_update_preferred_round(
        &mut self,
        quorum_cert: &QuorumCert,
        safety_data: &mut SafetyData,
    ) -> Result<bool, Error> {
        let preferred_round = safety_data.preferred_round;
        let one_chain_round = quorum_cert.certified_block().round();
        let two_chain_round = quorum_cert.parent_block().round();

        if one_chain_round < preferred_round {
            return Err(Error::IncorrectPreferredRound(
                one_chain_round,
                preferred_round,
            ));
        }

        let updated = match two_chain_round.cmp(&preferred_round) {
            Ordering::Greater => {
                safety_data.preferred_round = two_chain_round;
                info!(
                    SafetyLogSchema::new(LogEntry::PreferredRound, LogEvent::Update)
                        .preferred_round(safety_data.preferred_round)
                );
                true
            }
            Ordering::Less => {
                trace!(
                "2-chain round {} is lower than preferred round {} but 1-chain round {} is higher.",
                two_chain_round, preferred_round, one_chain_round
            );
                false
            }
            Ordering::Equal => false,
        };
        Ok(updated)
    }

    /// This verifies whether the author of one proposal is the validator signer
    fn verify_author(&self, author: Option<Author>) -> Result<(), Error> {
        let validator_signer_author = &self.signer()?.author();
        let author = author
            .ok_or_else(|| Error::InvalidProposal("No author found in the proposal".into()))?;
        if validator_signer_author != &author {
            return Err(Error::InvalidProposal(
                "Proposal author is not validator signer!".into(),
            ));
        }
        Ok(())
    }

    /// This verifies the epoch given against storage for consistent verification
    fn verify_epoch(&self, epoch: u64, safety_data: &SafetyData) -> Result<(), Error> {
        let expected_epoch = safety_data.epoch;
        if epoch != expected_epoch {
            Err(Error::IncorrectEpoch(epoch, expected_epoch))
        } else {
            Ok(())
        }
    }

    /// First voting rule
    fn verify_and_update_last_vote_round(
        &self,
        round: Round,
        safety_data: &mut SafetyData,
    ) -> Result<(), Error> {
        let last_voted_round = safety_data.last_voted_round;
        if round > last_voted_round {
            safety_data.last_voted_round = round;
            info!(
                SafetyLogSchema::new(LogEntry::LastVotedRound, LogEvent::Update)
                    .last_voted_round(safety_data.last_voted_round)
            );
            return Ok(());
        }

        Err(Error::IncorrectLastVotedRound(round, last_voted_round))
    }

    /// This verifies a QC has valid signatures.
    fn verify_qc(&self, qc: &QuorumCert) -> Result<(), Error> {
        let epoch_state = self.epoch_state()?;

        qc.verify(&epoch_state.verifier)
            .map_err(|e| Error::InvalidQuorumCertificate(e.to_string()))?;
        Ok(())
    }

    // Internal functions mapped to the public interface to enable exhaustive logging and metrics

    fn guarded_consensus_state(&mut self) -> Result<ConsensusState, Error> {
        let waypoint = self.persistent_storage.waypoint()?;
        let safety_data = self.persistent_storage.safety_data()?;

        info!(SafetyLogSchema::new(LogEntry::State, LogEvent::Update)
            .author(self.persistent_storage.author()?)
            .epoch(safety_data.epoch)
            .last_voted_round(safety_data.last_voted_round)
            .preferred_round(safety_data.preferred_round)
            .waypoint(waypoint));

        Ok(ConsensusState::new(
            self.persistent_storage.safety_data()?,
            self.persistent_storage.waypoint()?,
            self.signer().is_ok(),
        ))
    }

    fn guarded_initialize(&mut self, proof: &EpochChangeProof) -> Result<(), Error> {
        let waypoint = self.persistent_storage.waypoint()?;
        let last_li = proof
            .verify(&waypoint)
            .map_err(|e| Error::InvalidEpochChangeProof(format!("{}", e)))?;
        let ledger_info = last_li.ledger_info();
        let epoch_state = ledger_info
            .next_epoch_state()
            .cloned()
            .ok_or(Error::InvalidLedgerInfo)?;

        let current_epoch = self.persistent_storage.safety_data()?.epoch;
        if current_epoch < epoch_state.epoch {
            // This is ordered specifically to avoid configuration issues:
            // * First set the waypoint to lock in the minimum restarting point,
            // * set the round information,
            // * finally, set the epoch information because once the epoch is set, this `if`
            // statement cannot be re-entered.
            let waypoint = &Waypoint::new_epoch_boundary(ledger_info)
                .map_err(|error| Error::InternalError(error.to_string()))?;
            self.persistent_storage.set_waypoint(waypoint)?;
            self.persistent_storage.set_safety_data(SafetyData::new(
                epoch_state.epoch,
                0,
                0,
                None,
            ))?;

            info!(SafetyLogSchema::new(LogEntry::Epoch, LogEvent::Update).epoch(epoch_state.epoch));
        }
        self.epoch_state = Some(epoch_state.clone());

        let author = self.persistent_storage.author()?;
        let expected_key = epoch_state.verifier.get_public_key(&author);
        let initialize_result = match expected_key {
            None => Err(Error::ValidatorNotInSet(author.to_string())),
            Some(expected_key) => {
                let current_key = self.signer().ok().map(|s| s.public_key());
                if current_key == Some(expected_key.clone()) {
                    debug!(
                        SafetyLogSchema::new(LogEntry::KeyReconciliation, LogEvent::Success),
                        "in set",
                    );
                    Ok(())
<<<<<<< HEAD
                } else {
=======
                } else if self.export_consensus_key {
                    // Try to export the consensus key directly from storage.
>>>>>>> 9c58080b
                    match self
                        .persistent_storage
                        .consensus_key_for_version(expected_key)
                    {
                        Ok(consensus_key) => {
<<<<<<< HEAD
                            self.validator_signer =
                                Some(ValidatorSigner::new(author, consensus_key));
=======
                            self.validator_signer = Some(ConfigurableValidatorSigner::new_signer(
                                author,
                                consensus_key,
                            ));
>>>>>>> 9c58080b
                            Ok(())
                        }
                        Err(Error::SecureStorageMissingDataError(error)) => {
                            Err(Error::ValidatorKeyNotFound(error))
                        }
                        Err(error) => Err(error),
                    }
<<<<<<< HEAD
=======
                } else {
                    // Try to generate a signature over a test message to ensure the expected key
                    // is actually held in storage.
                    self.validator_signer = Some(ConfigurableValidatorSigner::new_handle(
                        author,
                        expected_key,
                    ));
                    self.sign(&Timeout::new(0, 0))
                        .map(|_signature| ())
                        .map_err(|error| Error::ValidatorKeyNotFound(error.to_string()))
>>>>>>> 9c58080b
                }
            }
        };
        initialize_result.map_err(|error| {
            info!(
                SafetyLogSchema::new(LogEntry::KeyReconciliation, LogEvent::Error).error(&error),
            );
            self.validator_signer = None;
            error
        })
    }

    fn guarded_construct_and_sign_vote(
        &mut self,
        maybe_signed_vote_proposal: &MaybeSignedVoteProposal,
    ) -> Result<Vote, Error> {
        // Exit early if we cannot sign
        self.signer()?;

        let (vote_proposal, execution_signature) = (
            &maybe_signed_vote_proposal.vote_proposal,
            maybe_signed_vote_proposal.signature.as_ref(),
        );

        if let Some(public_key) = self.execution_public_key.as_ref() {
            execution_signature
                .ok_or(Error::VoteProposalSignatureNotFound)?
                .verify(vote_proposal, public_key)
                .map_err(|error| Error::InternalError(error.to_string()))?;
        }

        let proposed_block = vote_proposal.block();
        let mut safety_data = self.persistent_storage.safety_data()?;
        self.verify_epoch(proposed_block.epoch(), &safety_data)?;
        self.verify_qc(proposed_block.quorum_cert())?;
        proposed_block
            .validate_signature(&self.epoch_state()?.verifier)
            .map_err(|error| Error::InternalError(error.to_string()))?;

        self.verify_and_update_preferred_round(proposed_block.quorum_cert(), &mut safety_data)?;
        // if already voted on this round, send back the previous vote.
        if let Some(vote) = safety_data.last_vote.clone() {
            if vote.vote_data().proposed().round() == proposed_block.round() {
                safety_data.last_voted_round = proposed_block.round();
                self.persistent_storage.set_safety_data(safety_data)?;
                return Ok(vote);
            }
        }
        self.verify_and_update_last_vote_round(
            proposed_block.block_data().round(),
            &mut safety_data,
        )?;

        // Construct and sign vote
        let vote_data = self.extension_check(vote_proposal)?;
        let mut ledger_info_placeholder = self.construct_ledger_info(proposed_block)?;
        ledger_info_placeholder.set_consensus_data_hash(vote_data.hash());
        let signature = self.sign(&ledger_info_placeholder)?;
        let vote = Vote::new_with_signature(
            vote_data,
            self.signer()?.author(),
            ledger_info_placeholder,
            signature,
        );

        safety_data.last_vote = Some(vote.clone());
        self.persistent_storage.set_safety_data(safety_data)?;

        Ok(vote)
    }

    fn guarded_sign_proposal(&mut self, block_data: BlockData) -> Result<Block, Error> {
        self.signer()?;
        self.verify_author(block_data.author())?;

        let mut safety_data = self.persistent_storage.safety_data()?;
        self.verify_epoch(block_data.epoch(), &safety_data)?;

        if block_data.round() <= safety_data.last_voted_round {
            return Err(Error::InvalidProposal(format!(
                "Proposed round {} is not higher than last voted round {}",
                block_data.round(),
                safety_data.last_voted_round
            )));
        }

        self.verify_qc(block_data.quorum_cert())?;
        if self.verify_and_update_preferred_round(block_data.quorum_cert(), &mut safety_data)? {
            self.persistent_storage.set_safety_data(safety_data)?;
        }

        let signature = self.sign(&block_data)?;
        Ok(Block::new_proposal_from_block_data_and_signature(
            block_data, signature,
        ))
    }

    fn guarded_sign_timeout(&mut self, timeout: &Timeout) -> Result<Ed25519Signature, Error> {
        self.signer()?;

        let mut safety_data = self.persistent_storage.safety_data()?;
        self.verify_epoch(timeout.epoch(), &safety_data)?;

        if timeout.round() <= safety_data.preferred_round {
            return Err(Error::IncorrectPreferredRound(
                timeout.round(),
                safety_data.preferred_round,
            ));
        }
        if timeout.round() < safety_data.last_voted_round {
            return Err(Error::IncorrectLastVotedRound(
                timeout.round(),
                safety_data.last_voted_round,
            ));
        }
        if timeout.round() > safety_data.last_voted_round {
            self.verify_and_update_last_vote_round(timeout.round(), &mut safety_data)?;
            self.persistent_storage.set_safety_data(safety_data)?;
        }

        let signature = self.sign(timeout)?;
        Ok(signature)
    }
}

impl TSafetyRules for SafetyRules {
    fn consensus_state(&mut self) -> Result<ConsensusState, Error> {
        let cb = || self.guarded_consensus_state();
        run_and_log(cb, |log| log, LogEntry::ConsensusState)
    }

    fn initialize(&mut self, proof: &EpochChangeProof) -> Result<(), Error> {
        let cb = || self.guarded_initialize(proof);
        run_and_log(cb, |log| log, LogEntry::Initialize)
    }

    fn construct_and_sign_vote(
        &mut self,
        maybe_signed_vote_proposal: &MaybeSignedVoteProposal,
    ) -> Result<Vote, Error> {
        let round = maybe_signed_vote_proposal.vote_proposal.block().round();
        let cb = || self.guarded_construct_and_sign_vote(maybe_signed_vote_proposal);
        run_and_log(cb, |log| log.round(round), LogEntry::ConstructAndSignVote)
    }

    fn sign_proposal(&mut self, block_data: BlockData) -> Result<Block, Error> {
        let round = block_data.round();
        let cb = || self.guarded_sign_proposal(block_data);
        run_and_log(cb, |log| log.round(round), LogEntry::SignProposal)
    }

    fn sign_timeout(&mut self, timeout: &Timeout) -> Result<Ed25519Signature, Error> {
        let cb = || self.guarded_sign_timeout(timeout);
        run_and_log(cb, |log| log.round(timeout.round()), LogEntry::SignTimeout)
    }
}

fn run_and_log<F, L, R>(callback: F, log_cb: L, log_entry: LogEntry) -> Result<R, Error>
where
    F: FnOnce() -> Result<R, Error>,
    L: for<'a> Fn(SafetyLogSchema<'a>) -> SafetyLogSchema<'a>,
{
    let _timer = counters::start_timer("internal", log_entry.as_str());
    debug!(log_cb(SafetyLogSchema::new(log_entry, LogEvent::Request)));
    counters::increment_query(log_entry.as_str(), "request");
    callback()
        .map(|v| {
            info!(log_cb(SafetyLogSchema::new(log_entry, LogEvent::Success)));
            counters::increment_query(log_entry.as_str(), "success");
            v
        })
        .map_err(|err| {
            error!(log_cb(SafetyLogSchema::new(log_entry, LogEvent::Error)).error(&err));
            counters::increment_query(log_entry.as_str(), "error");
            err
        })
}<|MERGE_RESOLUTION|>--- conflicted
+++ resolved
@@ -290,26 +290,17 @@
                         "in set",
                     );
                     Ok(())
-<<<<<<< HEAD
-                } else {
-=======
                 } else if self.export_consensus_key {
                     // Try to export the consensus key directly from storage.
->>>>>>> 9c58080b
                     match self
                         .persistent_storage
                         .consensus_key_for_version(expected_key)
                     {
                         Ok(consensus_key) => {
-<<<<<<< HEAD
-                            self.validator_signer =
-                                Some(ValidatorSigner::new(author, consensus_key));
-=======
                             self.validator_signer = Some(ConfigurableValidatorSigner::new_signer(
                                 author,
                                 consensus_key,
                             ));
->>>>>>> 9c58080b
                             Ok(())
                         }
                         Err(Error::SecureStorageMissingDataError(error)) => {
@@ -317,8 +308,6 @@
                         }
                         Err(error) => Err(error),
                     }
-<<<<<<< HEAD
-=======
                 } else {
                     // Try to generate a signature over a test message to ensure the expected key
                     // is actually held in storage.
@@ -329,7 +318,6 @@
                     self.sign(&Timeout::new(0, 0))
                         .map(|_signature| ())
                         .map_err(|error| Error::ValidatorKeyNotFound(error.to_string()))
->>>>>>> 9c58080b
                 }
             }
         };
