--- conflicted
+++ resolved
@@ -15,27 +15,6 @@
 once_cell = "1.7.2"
 tokio = { version = "1.3.0", features = ["full"] }
 
-<<<<<<< HEAD
-channel = {path = "../../common/channel", version = "0.1.0"}
-bcs = "0.1.1"
-diem-config = { path = "../../config", version = "0.1.0"}
-diem-crypto = {path = "../../crypto/crypto", version = "0.1.0"}
-diem-logger = {path = "../../common/logger", version = "0.1.0"}
-diem-metrics = {path = "../../common/metrics", version = "0.1.0"}
-diem-network-address = {path = "../../network/network-address", version = "0.1.0"}
-diem-network-address-encryption = {path = "../../config/management/network-address-encryption", version = "0.1.0"}
-diem-types = {path = "../../types", version = "0.1.0"}
-diem-workspace-hack = { path = "../../common/workspace-hack", version = "0.1.0" }
-move-core-types = { path = "../../language/move-core/types", version = "0.1.0" }
-network = {path = "../../network", version = "0.1.0"}
-subscription-service = { path = "../../common/subscription-service", version = "0.1.0" }
-
-[dev-dependencies]
-diem-network-address = {path = "../../network/network-address", version = "0.1.0", features = ["fuzzing"]}
-diem-config = { path = "../../config", version = "0.1.0", features = ["testing"]}
-netcore = { path = "../netcore", version = "0.1.0", features = ["testing"] }
-rand = "0.7.3"
-=======
 channel = {path = "../../common/channel"}
 bcs = "0.1.2"
 diem-config = { path = "../../config"}
@@ -53,5 +32,4 @@
 [dev-dependencies]
 diem-config = { path = "../../config", features = ["testing"]}
 netcore = { path = "../netcore", features = ["testing"] }
-rand = "0.8.3"
->>>>>>> 595879c3
+rand = "0.8.3"