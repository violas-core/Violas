// Copyright (c) The Diem Core Contributors
// SPDX-License-Identifier: Apache-2.0

use channel::diem_channel::{self, Receiver};
<<<<<<< HEAD
use diem_config::{config::RoleType, network_id::NetworkContext};
use diem_crypto::{x25519, x25519::PublicKey};
=======
use diem_config::{
    config::{Peer, PeerRole},
    network_id::NetworkContext,
};
use diem_crypto::x25519::PublicKey;
>>>>>>> 595879c3
use diem_logger::prelude::*;
use diem_metrics::{
    register_histogram, register_int_counter_vec, register_int_gauge_vec, DurationHistogram,
    IntCounterVec, IntGaugeVec,
};
use diem_network_address_encryption::{Encryptor, Error as EncryptorError};
use diem_types::on_chain_config::{OnChainConfigPayload, ValidatorSet, ON_CHAIN_CONFIG_REGISTRY};
use futures::{sink::SinkExt, StreamExt};
use network::{
    connectivity_manager::{ConnectivityRequest, DiscoverySource},
    counters::inc_by_with_context,
    logging::NetworkSchema,
};
use once_cell::sync::Lazy;
use short_hex_str::AsShortHexStr;
use std::{collections::HashSet, sync::Arc};
use subscription_service::ReconfigSubscription;

pub mod builder;

/// Histogram of idle time of spent in event processing loop
pub static EVENT_PROCESSING_LOOP_IDLE_DURATION_S: Lazy<DurationHistogram> = Lazy::new(|| {
    DurationHistogram::new(
        register_histogram!(
            "simple_onchain_discovery_event_processing_loop_idle_duration_s",
            "Histogram of idle time of spent in event processing loop"
        )
        .unwrap(),
    )
});

/// Histogram of busy time of spent in event processing loop
pub static EVENT_PROCESSING_LOOP_BUSY_DURATION_S: Lazy<DurationHistogram> = Lazy::new(|| {
    DurationHistogram::new(
        register_histogram!(
            "simple_onchain_discovery_event_processing_loop_busy_duration_s",
            "Histogram of busy time of spent in event processing loop"
        )
        .unwrap(),
    )
});

pub static DISCOVERY_COUNTS: Lazy<IntCounterVec> = Lazy::new(|| {
    register_int_counter_vec!(
        "diem_simple_onchain_discovery_counts",
        "Histogram of busy time of spent in event processing loop",
        &["role_type", "network_id", "peer_id", "metric"]
    )
    .unwrap()
});

pub static NETWORK_KEY_MISMATCH: Lazy<IntGaugeVec> = Lazy::new(|| {
    register_int_gauge_vec!(
        "diem_network_key_mismatch",
        "Gauge of whether the network key mismatches onchain state",
        &["role_type", "network_id", "peer_id"]
    )
    .unwrap()
});

/// Listener which converts published  updates from the OnChainConfig to ConnectivityRequests
/// for the ConnectivityManager.
pub struct ConfigurationChangeListener {
    network_context: Arc<NetworkContext>,
    expected_pubkey: PublicKey,
    encryptor: Encryptor,
    conn_mgr_reqs_tx: channel::Sender<ConnectivityRequest>,
    reconfig_events: diem_channel::Receiver<(), OnChainConfigPayload>,
}

pub fn gen_simple_discovery_reconfig_subscription(
) -> (ReconfigSubscription, Receiver<(), OnChainConfigPayload>) {
    ReconfigSubscription::subscribe_all("network", ON_CHAIN_CONFIG_REGISTRY.to_vec(), vec![])
}

/// Extracts a set of ConnectivityRequests from a ValidatorSet which are appropriate for a network with type role.
fn extract_updates(
    network_context: Arc<NetworkContext>,
    encryptor: &Encryptor,
    node_set: ValidatorSet,
) -> Vec<ConnectivityRequest> {
    let is_validator = network_context.network_id().is_validator_network();

    // Decode addresses while ignoring bad addresses
    let discovered_peers = node_set
        .into_iter()
        .map(|info| {
            let peer_id = *info.account_address();
            let config = info.into_config();

            let addrs = if is_validator {
                let result = encryptor.decrypt(&config.validator_network_addresses, peer_id);
                if let Err(EncryptorError::StorageError(_)) = result {
                    panic!(
                        "Unable to initialize validator network addresses: {:?}",
                        result
                    );
                }
                result.map_err(anyhow::Error::from)
            } else {
                config
                    .fullnode_network_addresses()
                    .map_err(anyhow::Error::from)
            }
            .map_err(|err| {
                inc_by_with_context(&DISCOVERY_COUNTS, &network_context, "read_failure", 1);

                warn!(
                    NetworkSchema::new(&network_context),
                    "OnChainDiscovery: Failed to parse any network address: peer: {}, err: {}",
                    peer_id,
                    err
                )
            })
            .unwrap_or_default();

            let peer_role = if is_validator {
                PeerRole::Validator
            } else {
                PeerRole::ValidatorFullNode
            };
            (peer_id, Peer::from_addrs(peer_role, addrs))
        })
        .collect();

    vec![ConnectivityRequest::UpdateDiscoveredPeers(
        DiscoverySource::OnChain,
        discovered_peers,
    )]
}

impl ConfigurationChangeListener {
    /// Creates a new ConfigurationChangeListener
    pub fn new(
        network_context: Arc<NetworkContext>,
        expected_pubkey: PublicKey,
        encryptor: Encryptor,
        conn_mgr_reqs_tx: channel::Sender<ConnectivityRequest>,
        reconfig_events: diem_channel::Receiver<(), OnChainConfigPayload>,
    ) -> Self {
        Self {
            network_context,
            expected_pubkey,
            encryptor,
            conn_mgr_reqs_tx,
            reconfig_events,
        }
    }

    async fn next_reconfig_event(&mut self) -> Option<OnChainConfigPayload> {
        let _idle_timer = EVENT_PROCESSING_LOOP_IDLE_DURATION_S.start_timer();
        self.reconfig_events.next().await
    }

    fn find_key_mismatches(&self, onchain_keys: Option<&HashSet<PublicKey>>) {
        let mismatch = onchain_keys.map_or(0, |pubkeys| {
            if !pubkeys.contains(&self.expected_pubkey) {
                error!(
                    NetworkSchema::new(&self.network_context),
                    "Onchain pubkey {:?} differs from local pubkey {}",
                    pubkeys,
                    self.expected_pubkey
                );
                1
            } else {
                0
            }
        });

        NETWORK_KEY_MISMATCH
            .with_label_values(&[
                self.network_context.role().as_str(),
                self.network_context.network_id().as_str(),
                self.network_context.peer_id().short_str().as_str(),
            ])
            .set(mismatch);
    }

    /// Processes a received OnChainConfigPayload. Depending on role (Validator or FullNode), parses
    /// the appropriate configuration changes and passes it to the ConnectionManager channel.
    async fn process_payload(&mut self, payload: OnChainConfigPayload) {
        let _process_timer = EVENT_PROCESSING_LOOP_BUSY_DURATION_S.start_timer();

        let node_set: ValidatorSet = payload
            .get()
            .expect("failed to get ValidatorSet from payload");

        let updates = extract_updates(self.network_context.clone(), &self.encryptor, node_set);

        // Ensure that the public key matches what's onchain for this peer
<<<<<<< HEAD
        if let Some(ConnectivityRequest::UpdateEligibleNodes(_, peer_updates)) = updates
            .iter()
            .find(|requests| matches!(requests, ConnectivityRequest::UpdateEligibleNodes(_, _)))
        {
            let mismatch = peer_updates
                .get(&self.network_context.peer_id())
                .map_or(0, |pubkeys| {
                    if !pubkeys.contains(&self.expected_pubkey) {
                        error!(
                            NetworkSchema::new(&self.network_context),
                            "Onchain pubkey {:?} differs from local pubkey {}",
                            pubkeys,
                            self.expected_pubkey
                        );
                        1
                    } else {
                        0
                    }
                });

            NETWORK_KEY_MISMATCH
                .with_label_values(&[
                    self.network_context.role().as_str(),
                    self.network_context.network_id().as_str(),
                    self.network_context.peer_id().short_str().as_str(),
                ])
                .set(mismatch);
        };
=======
        for request in &updates {
            if let ConnectivityRequest::UpdateDiscoveredPeers(_, peer_updates) = request {
                self.find_key_mismatches(
                    peer_updates
                        .get(&self.network_context.peer_id())
                        .map(|peer| &peer.keys),
                )
            }
        }
>>>>>>> 595879c3

        inc_by_with_context(
            &DISCOVERY_COUNTS,
            &self.network_context,
            "new_nodes",
            updates.len() as u64,
        );
        info!(
            NetworkSchema::new(&self.network_context),
            "Update {} Network about new Node IDs",
            self.network_context.network_id()
        );

        for update in updates {
            match self.conn_mgr_reqs_tx.send(update).await {
                Ok(()) => (),
                Err(e) => {
                    inc_by_with_context(
                        &DISCOVERY_COUNTS,
                        &self.network_context,
                        "send_failure",
                        1,
                    );
                    warn!(
                        NetworkSchema::new(&self.network_context),
                        "Failed to send update to ConnectivityManager {}", e
                    )
                }
            }
        }
    }

    /// Starts the listener to wait on reconfiguration events.
    pub async fn start(mut self) {
        info!(
            NetworkSchema::new(&self.network_context),
            "{} Starting OnChain Discovery actor", self.network_context
        );

        while let Some(payload) = self.next_reconfig_event().await {
            self.process_payload(payload).await;
        }

        warn!(
            NetworkSchema::new(&self.network_context),
            "{} OnChain Discovery actor terminated", self.network_context,
        );
    }
}

#[cfg(test)]
mod tests {
    use super::*;
    use diem_config::config::HANDSHAKE_VERSION;
    use diem_crypto::{
        ed25519::{Ed25519PrivateKey, Ed25519PublicKey},
        x25519::PrivateKey,
        PrivateKey as PK, Uniform,
    };
    use diem_types::{
        network_address::NetworkAddress, on_chain_config::OnChainConfig,
        validator_config::ValidatorConfig, validator_info::ValidatorInfo, PeerId,
    };
    use futures::executor::block_on;
    use rand::{rngs::StdRng, SeedableRng};
    use std::{collections::HashMap, time::Instant};
    use tokio::{
        runtime::Runtime,
        time::{timeout_at, Duration},
    };

    #[test]
    fn metric_if_key_mismatch() {
        diem_logger::DiemLogger::init_for_testing();
        let runtime = Runtime::new().unwrap();
        let consensus_private_key = Ed25519PrivateKey::generate_for_testing();
        let consensus_pubkey = consensus_private_key.public_key();
        let pubkey = test_pubkey([0u8; 32]);
        let different_pubkey = test_pubkey([1u8; 32]);
        let peer_id = diem_types::account_address::from_identity_public_key(pubkey);

        // Build up the Reconfig Listener
        let (conn_mgr_reqs_tx, _rx) = channel::new_test(1);
        let (mut reconfig_tx, reconfig_rx) = gen_simple_discovery_reconfig_subscription();
        let network_context = NetworkContext::mock_with_peer_id(peer_id);
        let listener = ConfigurationChangeListener::new(
            network_context.clone(),
            pubkey,
            Encryptor::for_testing(),
            conn_mgr_reqs_tx,
            reconfig_rx,
        );

        // Build up and send an update with a different pubkey
        send_pubkey_update(
            peer_id,
            consensus_pubkey,
            different_pubkey,
            &mut reconfig_tx,
        );

        let listener_future = async move {
            // Run the test, ensuring we actually stop after a couple seconds in case it fails to fail
            timeout_at(
                tokio::time::Instant::from(Instant::now() + Duration::from_secs(1)),
                listener.start(),
            )
            .await
            .expect_err("Expect timeout");
        };

        // Ensure the metric is updated
        check_network_key_mismatch_metric(0, &network_context);
        block_on(runtime.spawn(listener_future)).unwrap();
        check_network_key_mismatch_metric(1, &network_context);
    }

    fn check_network_key_mismatch_metric(expected: i64, network_context: &NetworkContext) {
        assert_eq!(
            expected,
            NETWORK_KEY_MISMATCH
                .get_metric_with_label_values(&[
                    network_context.role().as_str(),
                    network_context.network_id().as_str(),
                    network_context.peer_id().short_str().as_str()
                ])
                .unwrap()
                .get()
        )
    }

    fn send_pubkey_update(
        peer_id: PeerId,
        consensus_pubkey: Ed25519PublicKey,
        pubkey: PublicKey,
        reconfig_tx: &mut ReconfigSubscription,
    ) {
        let validator_address =
            NetworkAddress::mock().append_prod_protos(pubkey, HANDSHAKE_VERSION);
        let addresses = vec![validator_address];
        let encryptor = Encryptor::for_testing();
        let encrypted_addresses = encryptor.encrypt(&addresses, peer_id, 0).unwrap();
        let encoded_addresses = bcs::to_bytes(&addresses).unwrap();
        let validator = ValidatorInfo::new(
            peer_id,
            0,
            ValidatorConfig::new(consensus_pubkey, encrypted_addresses, encoded_addresses),
        );
        let validator_set = ValidatorSet::new(vec![validator]);
        let mut configs = HashMap::new();
        configs.insert(
            ValidatorSet::CONFIG_ID,
            bcs::to_bytes(&validator_set).unwrap(),
        );
        let payload = OnChainConfigPayload::new(1, Arc::new(configs));
        reconfig_tx.publish(payload).unwrap();
    }

    fn test_pubkey(seed: [u8; 32]) -> PublicKey {
        let mut rng: StdRng = SeedableRng::from_seed(seed);
        let private_key = PrivateKey::generate(&mut rng);
        private_key.public_key()
    }
}

#[cfg(test)]
mod tests {
    use super::*;
    use diem_config::config::HANDSHAKE_VERSION;
    use diem_crypto::{
        ed25519::{Ed25519PrivateKey, Ed25519PublicKey},
        x25519::PrivateKey,
        PrivateKey as PK, Uniform,
    };
    use diem_types::{
        on_chain_config::OnChainConfig, validator_config::ValidatorConfig,
        validator_info::ValidatorInfo, PeerId,
    };
    use futures::executor::block_on;
    use rand::{rngs::StdRng, SeedableRng};
    use std::time::Instant;
    use tokio::{
        runtime::Runtime,
        time::{timeout_at, Duration},
    };

    #[test]
    fn metric_if_key_mismatch() {
        diem_logger::DiemLogger::init_for_testing();
        let runtime = Runtime::new().unwrap();
        let consensus_private_key = Ed25519PrivateKey::generate_for_testing();
        let consensus_pubkey = consensus_private_key.public_key();
        let pubkey = test_pubkey([0u8; 32]);
        let different_pubkey = test_pubkey([1u8; 32]);
        let peer_id = PeerId::from_identity_public_key(pubkey);

        // Build up the Reconfig Listener
        let (conn_mgr_reqs_tx, _rx) = channel::new_test(1);
        let (mut reconfig_tx, reconfig_rx) = gen_simple_discovery_reconfig_subscription();
        let network_context = NetworkContext::mock_with_peer_id(peer_id);
        let listener = ConfigurationChangeListener::new(
            network_context.clone(),
            pubkey,
            Encryptor::for_testing(),
            conn_mgr_reqs_tx,
            reconfig_rx,
        );

        // Build up and send an update with a different pubkey
        send_pubkey_update(
            peer_id,
            consensus_pubkey,
            different_pubkey,
            &mut reconfig_tx,
        );

        let listener_future = async move {
            // Run the test, ensuring we actually stop after a couple seconds in case it fails to fail
            timeout_at(
                tokio::time::Instant::from(Instant::now() + Duration::from_secs(1)),
                listener.start(),
            )
            .await
            .expect_err("Expect timeout");
        };

        // Ensure the metric is updated
        check_network_key_mismatch_metric(0, &network_context);
        block_on(runtime.spawn(listener_future)).unwrap();
        check_network_key_mismatch_metric(1, &network_context);
    }

    fn check_network_key_mismatch_metric(expected: i64, network_context: &NetworkContext) {
        assert_eq!(
            expected,
            NETWORK_KEY_MISMATCH
                .get_metric_with_label_values(&[
                    network_context.role().as_str(),
                    network_context.network_id().as_str(),
                    network_context.peer_id().short_str().as_str()
                ])
                .unwrap()
                .get()
        )
    }

    fn send_pubkey_update(
        peer_id: PeerId,
        consensus_pubkey: Ed25519PublicKey,
        pubkey: PublicKey,
        reconfig_tx: &mut ReconfigSubscription,
    ) {
        let validator_address =
            NetworkAddress::mock().append_prod_protos(pubkey, HANDSHAKE_VERSION);
        let addresses = vec![validator_address];
        let encryptor = Encryptor::for_testing();
        let encrypted_addresses = encryptor.encrypt(&addresses, peer_id, 0).unwrap();
        let encoded_addresses = bcs::to_bytes(&addresses).unwrap();
        let validator = ValidatorInfo::new(
            peer_id,
            0,
            ValidatorConfig::new(consensus_pubkey, encrypted_addresses, encoded_addresses),
        );
        let validator_set = ValidatorSet::new(vec![validator]);
        let mut configs = HashMap::new();
        configs.insert(
            ValidatorSet::CONFIG_ID,
            bcs::to_bytes(&validator_set).unwrap(),
        );
        let payload = OnChainConfigPayload::new(1, Arc::new(configs));
        reconfig_tx.publish(payload).unwrap();
    }

    fn test_pubkey(seed: [u8; 32]) -> PublicKey {
        let mut rng: StdRng = SeedableRng::from_seed(seed);
        let private_key = PrivateKey::generate(&mut rng);
        private_key.public_key()
    }
}<|MERGE_RESOLUTION|>--- conflicted
+++ resolved
@@ -2,16 +2,11 @@
 // SPDX-License-Identifier: Apache-2.0
 
 use channel::diem_channel::{self, Receiver};
-<<<<<<< HEAD
-use diem_config::{config::RoleType, network_id::NetworkContext};
-use diem_crypto::{x25519, x25519::PublicKey};
-=======
 use diem_config::{
     config::{Peer, PeerRole},
     network_id::NetworkContext,
 };
 use diem_crypto::x25519::PublicKey;
->>>>>>> 595879c3
 use diem_logger::prelude::*;
 use diem_metrics::{
     register_histogram, register_int_counter_vec, register_int_gauge_vec, DurationHistogram,
@@ -202,36 +197,6 @@
         let updates = extract_updates(self.network_context.clone(), &self.encryptor, node_set);
 
         // Ensure that the public key matches what's onchain for this peer
-<<<<<<< HEAD
-        if let Some(ConnectivityRequest::UpdateEligibleNodes(_, peer_updates)) = updates
-            .iter()
-            .find(|requests| matches!(requests, ConnectivityRequest::UpdateEligibleNodes(_, _)))
-        {
-            let mismatch = peer_updates
-                .get(&self.network_context.peer_id())
-                .map_or(0, |pubkeys| {
-                    if !pubkeys.contains(&self.expected_pubkey) {
-                        error!(
-                            NetworkSchema::new(&self.network_context),
-                            "Onchain pubkey {:?} differs from local pubkey {}",
-                            pubkeys,
-                            self.expected_pubkey
-                        );
-                        1
-                    } else {
-                        0
-                    }
-                });
-
-            NETWORK_KEY_MISMATCH
-                .with_label_values(&[
-                    self.network_context.role().as_str(),
-                    self.network_context.network_id().as_str(),
-                    self.network_context.peer_id().short_str().as_str(),
-                ])
-                .set(mismatch);
-        };
-=======
         for request in &updates {
             if let ConnectivityRequest::UpdateDiscoveredPeers(_, peer_updates) = request {
                 self.find_key_mismatches(
@@ -241,7 +206,6 @@
                 )
             }
         }
->>>>>>> 595879c3
 
         inc_by_with_context(
             &DISCOVERY_COUNTS,
