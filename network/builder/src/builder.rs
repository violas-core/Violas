// Copyright (c) The Diem Core Contributors
// SPDX-License-Identifier: Apache-2.0

//! Remotely authenticated vs. unauthenticated network end-points:
//! ---------------------------------------------------
//! A network end-point operates with remote authentication if it only accepts connections
//! from a known set of peers (`trusted_peers`) identified by their network identity keys.
//! This does not mean that the other end-point of a connection also needs to operate with
//! authentication -- a network end-point running with remote authentication enabled will
//! connect to or accept connections from an end-point running in authenticated mode as
//! long as the latter is in its trusted peers set.
use channel::{self, message_queues::QueueStyle};
use diem_config::{
    config::{
        DiscoveryMethod, NetworkConfig, Peer, PeerRole, PeerSet, RateLimitConfig, RoleType,
        CONNECTION_BACKOFF_BASE, CONNECTIVITY_CHECK_INTERVAL_MS, MAX_CONCURRENT_NETWORK_REQS,
        MAX_CONNECTION_DELAY_MS, MAX_FRAME_SIZE, MAX_FULLNODE_OUTBOUND_CONNECTIONS,
        MAX_INBOUND_CONNECTIONS, NETWORK_CHANNEL_SIZE,
    },
    network_id::NetworkContext,
};
<<<<<<< HEAD
use diem_crypto::{x25519, x25519::PublicKey};
=======
use diem_crypto::x25519::PublicKey;
>>>>>>> 595879c3
use diem_infallible::RwLock;
use diem_logger::prelude::*;
use diem_metrics::IntCounterVec;
use diem_network_address_encryption::Encryptor;
use diem_time_service::TimeService;
use diem_types::{chain_id::ChainId, network_address::NetworkAddress};
use network::{
    connectivity_manager::{builder::ConnectivityManagerBuilder, ConnectivityRequest},
    logging::NetworkSchema,
    peer_manager::{
        builder::{AuthenticationMode, PeerManagerBuilder},
        conn_notifs_channel, ConnectionRequestSender,
    },
    protocols::{
        health_checker::{self, builder::HealthCheckerBuilder},
        network::{NewNetworkEvents, NewNetworkSender},
    },
    ProtocolId,
};
use network_simple_onchain_discovery::{
    builder::ConfigurationChangeListenerBuilder, gen_simple_discovery_reconfig_subscription,
};
use std::{clone::Clone, collections::HashMap, sync::Arc};
use subscription_service::ReconfigSubscription;
use tokio::runtime::Handle;

#[derive(Debug, PartialEq, PartialOrd)]
enum State {
    CREATED,
    BUILT,
    STARTED,
}

/// Build Network module with custom configuration values.
/// Methods can be chained in order to set the configuration values.
/// MempoolNetworkHandler and ConsensusNetworkHandler are constructed by calling
/// [`NetworkBuilder::build`].  New instances of `NetworkBuilder` are obtained
/// via [`NetworkBuilder::create`].
pub struct NetworkBuilder {
    state: State,
    executor: Option<Handle>,
    time_service: TimeService,
    network_context: Arc<NetworkContext>,

    configuration_change_listener_builder: Option<ConfigurationChangeListenerBuilder>,
    connectivity_manager_builder: Option<ConnectivityManagerBuilder>,
    health_checker_builder: Option<HealthCheckerBuilder>,
    peer_manager_builder: PeerManagerBuilder,

    // (StateSync) ReconfigSubscriptions required by internal Network components.
    reconfig_subscriptions: Vec<ReconfigSubscription>,
}

impl NetworkBuilder {
    /// Return a new NetworkBuilder initialized with default configuration values.
    // TODO:  Remove `pub`.  NetworkBuilder should only be created thorugh `::create()`
    pub fn new(
        chain_id: ChainId,
        trusted_peers: Arc<RwLock<PeerSet>>,
        network_context: Arc<NetworkContext>,
        time_service: TimeService,
        listen_address: NetworkAddress,
        authentication_mode: AuthenticationMode,
        max_frame_size: usize,
        enable_proxy_protocol: bool,
        network_channel_size: usize,
        max_concurrent_network_reqs: usize,
        inbound_connection_limit: usize,
        inbound_rate_limit_config: Option<RateLimitConfig>,
        outbound_rate_limit_config: Option<RateLimitConfig>,
    ) -> Self {
        // A network cannot exist without a PeerManager
        // TODO:  construct this in create and pass it to new() as a parameter. The complication is manual construction of NetworkBuilder in various tests.
        let peer_manager_builder = PeerManagerBuilder::create(
            chain_id,
            network_context.clone(),
            time_service.clone(),
            listen_address,
            trusted_peers,
            authentication_mode,
            network_channel_size,
            max_concurrent_network_reqs,
            max_frame_size,
            enable_proxy_protocol,
            inbound_connection_limit,
            inbound_rate_limit_config,
            outbound_rate_limit_config,
        );

        NetworkBuilder {
            state: State::CREATED,
            executor: None,
            time_service,
            network_context,
            configuration_change_listener_builder: None,
            connectivity_manager_builder: None,
            health_checker_builder: None,
            peer_manager_builder,
            reconfig_subscriptions: vec![],
        }
    }

    pub fn new_for_test(
        chain_id: ChainId,
        seeds: &PeerSet,
        trusted_peers: Arc<RwLock<PeerSet>>,
        network_context: Arc<NetworkContext>,
        time_service: TimeService,
        listen_address: NetworkAddress,
        authentication_mode: AuthenticationMode,
    ) -> NetworkBuilder {
        let mutual_authentication = matches!(authentication_mode, AuthenticationMode::Mutual(_));

        let mut builder = NetworkBuilder::new(
            chain_id,
            trusted_peers.clone(),
            network_context,
            time_service,
            listen_address,
            authentication_mode,
            MAX_FRAME_SIZE,
            false, /* Disable proxy protocol */
            NETWORK_CHANNEL_SIZE,
            MAX_CONCURRENT_NETWORK_REQS,
            MAX_INBOUND_CONNECTIONS,
            None,
            None,
        );

        builder.add_connectivity_manager(
            seeds,
            trusted_peers,
            MAX_FULLNODE_OUTBOUND_CONNECTIONS,
            CONNECTION_BACKOFF_BASE,
            MAX_CONNECTION_DELAY_MS,
            CONNECTIVITY_CHECK_INTERVAL_MS,
            NETWORK_CHANNEL_SIZE,
            mutual_authentication,
        );

        builder
    }

    /// Create a new NetworkBuilder based on the provided configuration.
    pub fn create(
        chain_id: ChainId,
        role: RoleType,
        config: &NetworkConfig,
        time_service: TimeService,
    ) -> NetworkBuilder {
        let peer_id = config.peer_id();
        let identity_key = config.identity_key();
        let pubkey = identity_key.public_key();

        let authentication_mode = if config.mutual_authentication {
            AuthenticationMode::Mutual(identity_key)
        } else {
            AuthenticationMode::ServerOnly(identity_key)
        };

        let network_context = Arc::new(NetworkContext::new(
            role,
            config.network_id.clone(),
            peer_id,
        ));

        let trusted_peers = Arc::new(RwLock::new(HashMap::new()));

        let mut network_builder = NetworkBuilder::new(
            chain_id,
            trusted_peers.clone(),
            network_context,
            time_service,
            config.listen_address.clone(),
            authentication_mode,
            config.max_frame_size,
            config.enable_proxy_protocol,
            config.network_channel_size,
            config.max_concurrent_network_reqs,
            config.max_inbound_connections,
            config.inbound_rate_limit_config,
            config.outbound_rate_limit_config,
        );

        network_builder.add_connection_monitoring(
            config.ping_interval_ms,
            config.ping_timeout_ms,
            config.ping_failures_tolerated,
        );

        // Sanity check seed addresses.
        config.verify_seeds().expect("Seeds must be well formed");

        // Don't turn on connectivity manager if we're a public-facing server,
        // for example.
        //
        // Cases that require connectivity manager:
        //
        // 1) mutual authentication networks currently require connmgr to set the
        //    trusted peers set.
        // 2) networks with a discovery protocol need connmgr to connect to newly
        //    discovered peers.
        // 3) if we have seed peers, then we need connmgr to connect to them.
        // TODO(philiphayes): could probably use a better way to specify these cases
        // TODO:  Why not add ConnectivityManager always?
        if config.mutual_authentication
            || config.discovery_method != DiscoveryMethod::None
            || !config.seed_addrs.is_empty()
            || !config.seeds.is_empty()
        {
            let mut seeds = config.seeds.clone();

            // Merge old seed configuration with new seed configuration
            // TODO(gnazario): Once fully migrated, remove `seed_addrs`
            config
                .seed_addrs
                .iter()
                .map(|(peer_id, addrs)| {
                    (
                        peer_id,
                        Peer::from_addrs(PeerRole::ValidatorFullNode, addrs.clone()),
                    )
                })
                .for_each(|(peer_id, peer)| {
                    seeds
                        .entry(*peer_id)
                        // Sad clone due to Rust not realizing these are two distinct paths
                        .and_modify(|seed| seed.extend(peer.clone()).unwrap())
                        .or_insert(peer);
                });

            network_builder.add_connectivity_manager(
                &seeds,
                trusted_peers,
                config.max_outbound_connections,
                config.connection_backoff_base,
                config.max_connection_delay_ms,
                config.connectivity_check_interval_ms,
                config.network_channel_size,
                config.mutual_authentication,
            );
        }

        match &config.discovery_method {
            DiscoveryMethod::Onchain => {
                network_builder.add_configuration_change_listener(pubkey, config.encryptor());
            }
            DiscoveryMethod::None => {}
        }

        network_builder
    }

    /// Create the configured Networking components.
    pub fn build(&mut self, executor: Handle) -> &mut Self {
        assert_eq!(self.state, State::CREATED);
        self.state = State::BUILT;
        self.executor = Some(executor);
        self.build_peer_manager()
            .build_configuration_change_listener()
            .build_connectivity_manager()
            .build_connection_monitoring()
    }

    /// Start the built Networking components.
    pub fn start(&mut self) -> &mut Self {
        assert_eq!(self.state, State::BUILT);
        self.state = State::STARTED;
        self.start_peer_manager()
            .start_connectivity_manager()
            .start_connection_monitoring()
            .start_configuration_change_listener()
    }

    pub fn reconfig_subscriptions(&mut self) -> &mut Vec<ReconfigSubscription> {
        &mut self.reconfig_subscriptions
    }

    pub fn network_context(&self) -> Arc<NetworkContext> {
        self.network_context.clone()
    }

    pub fn conn_mgr_reqs_tx(&self) -> Option<channel::Sender<ConnectivityRequest>> {
        match self.connectivity_manager_builder.as_ref() {
            Some(conn_mgr_builder) => Some(conn_mgr_builder.conn_mgr_reqs_tx()),
            None => None,
        }
    }

    fn add_connection_event_listener(&mut self) -> conn_notifs_channel::Receiver {
        self.peer_manager_builder.add_connection_event_listener()
    }

    pub fn listen_address(&self) -> NetworkAddress {
        self.peer_manager_builder.listen_address()
    }

    fn build_peer_manager(&mut self) -> &mut Self {
        self.peer_manager_builder
            .build(self.executor.as_mut().expect("Executor must exist"));
        self
    }

    fn start_peer_manager(&mut self) -> &mut Self {
        self.peer_manager_builder
            .start(self.executor.as_mut().expect("Executor must exist"));
        self
    }

    /// Add a [`ConnectivityManager`] to the network.
    ///
    /// [`ConnectivityManager`] is responsible for ensuring that we are connected
    /// to a node iff. it is an eligible node and maintaining persistent
    /// connections with all eligible nodes. A list of eligible nodes is received
    /// at initialization, and updates are received on changes to system membership.
    ///
    /// Note: a connectivity manager should only be added if the network is
    /// permissioned.
    pub fn add_connectivity_manager(
        &mut self,
        seeds: &PeerSet,
        trusted_peers: Arc<RwLock<PeerSet>>,
        max_outbound_connections: usize,
        connection_backoff_base: u64,
        max_connection_delay_ms: u64,
        connectivity_check_interval_ms: u64,
        channel_size: usize,
        mutual_authentication: bool,
    ) -> &mut Self {
        let pm_conn_mgr_notifs_rx = self.add_connection_event_listener();
        let outbound_connection_limit = if !self.network_context.network_id().is_validator_network()
        {
            Some(max_outbound_connections)
        } else {
            None
        };

        // Merge pubkeys that may be in the seed addresses
        let mut seeds = seeds.clone();
        seeds.values_mut().for_each(
            |Peer {
                 addresses, keys, ..
             }| {
                addresses
                    .iter()
                    .filter_map(NetworkAddress::find_noise_proto)
                    .for_each(|pubkey| {
                        keys.insert(pubkey);
                    });
            },
        );

        self.connectivity_manager_builder = Some(ConnectivityManagerBuilder::create(
            self.network_context(),
            self.time_service.clone(),
            trusted_peers,
            seeds,
            connectivity_check_interval_ms,
            connection_backoff_base,
            max_connection_delay_ms,
            channel_size,
            ConnectionRequestSender::new(self.peer_manager_builder.connection_reqs_tx()),
            pm_conn_mgr_notifs_rx,
            outbound_connection_limit,
            mutual_authentication,
        ));
        self
    }

    fn build_connectivity_manager(&mut self) -> &mut Self {
        if let Some(builder) = self.connectivity_manager_builder.as_mut() {
            builder.build(self.executor.as_mut().expect("Executor must exist"));
        }
        self
    }

    fn start_connectivity_manager(&mut self) -> &mut Self {
        if let Some(builder) = self.connectivity_manager_builder.as_mut() {
            builder.start(self.executor.as_mut().expect("Executor must exist"));
        }
        self
    }

    fn add_configuration_change_listener(
        &mut self,
        pubkey: PublicKey,
        encryptor: Encryptor,
    ) -> &mut Self {
        let conn_mgr_reqs_tx = self
            .conn_mgr_reqs_tx()
            .expect("ConnectivityManager must be installed for validator");
        let (simple_discovery_reconfig_subscription, simple_discovery_reconfig_rx) =
            gen_simple_discovery_reconfig_subscription();
        self.reconfig_subscriptions
            .push(simple_discovery_reconfig_subscription);

        self.configuration_change_listener_builder =
            Some(ConfigurationChangeListenerBuilder::create(
                self.network_context.clone(),
                pubkey,
                encryptor,
                conn_mgr_reqs_tx,
                simple_discovery_reconfig_rx,
            ));
        self
    }

    fn build_configuration_change_listener(&mut self) -> &mut Self {
        if let Some(configuration_change_listener) =
            self.configuration_change_listener_builder.as_mut()
        {
            configuration_change_listener.build();
        }
        self
    }

    fn start_configuration_change_listener(&mut self) -> &mut Self {
        if let Some(configuration_change_listener) =
            self.configuration_change_listener_builder.as_mut()
        {
            configuration_change_listener
                .start(self.executor.as_mut().expect("Executor must exist"));
        }
        self
    }

    /// Add a HealthChecker to the network.
    fn add_connection_monitoring(
        &mut self,
        ping_interval_ms: u64,
        ping_timeout_ms: u64,
        ping_failures_tolerated: u64,
    ) -> &mut Self {
        // Initialize and start HealthChecker.
        let (hc_network_tx, hc_network_rx) =
            self.add_protocol_handler(health_checker::network_endpoint_config());

        self.health_checker_builder = Some(HealthCheckerBuilder::create(
            self.network_context(),
            self.time_service.clone(),
            ping_interval_ms,
            ping_timeout_ms,
            ping_failures_tolerated,
            hc_network_tx,
            hc_network_rx,
        ));
        debug!(
            NetworkSchema::new(&self.network_context),
            "{} Created health checker", self.network_context
        );
        self
    }

    /// Build the HealthChecker, if it has been added.
    fn build_connection_monitoring(&mut self) -> &mut Self {
        if let Some(health_checker) = self.health_checker_builder.as_mut() {
            health_checker.build(self.executor.as_mut().expect("Executor must exist"));
            debug!(
                NetworkSchema::new(&self.network_context),
                "{} Built health checker", self.network_context
            );
        };
        self
    }

    /// Star the built HealthChecker.
    fn start_connection_monitoring(&mut self) -> &mut Self {
        if let Some(health_checker) = self.health_checker_builder.as_mut() {
            health_checker.start(self.executor.as_mut().expect("Executor must exist"));
            debug!(
                NetworkSchema::new(&self.network_context),
                "{} Started health checker", self.network_context
            );
        };
        self
    }

    /// Adds a endpoints for the provided configuration.  Returns NetworkSender and NetworkEvent which
    /// can be attached to other components.
    pub fn add_protocol_handler<SenderT, EventT>(
        &mut self,
        (rpc_protocols, direct_send_protocols, queue_preference, max_queue_size_per_peer, counter): (
            Vec<ProtocolId>,
            Vec<ProtocolId>,
            QueueStyle,
            usize,
            Option<&'static IntCounterVec>,
        ),
    ) -> (SenderT, EventT)
    where
        EventT: NewNetworkEvents,
        SenderT: NewNetworkSender,
    {
        let (peer_mgr_reqs_tx, peer_mgr_reqs_rx, connection_reqs_tx, connection_notifs_rx) =
            self.peer_manager_builder.add_protocol_handler(
                rpc_protocols,
                direct_send_protocols,
                queue_preference,
                max_queue_size_per_peer,
                counter,
            );
        (
            SenderT::new(peer_mgr_reqs_tx, connection_reqs_tx),
            EventT::new(peer_mgr_reqs_rx, connection_notifs_rx),
        )
    }
}<|MERGE_RESOLUTION|>--- conflicted
+++ resolved
@@ -19,11 +19,7 @@
     },
     network_id::NetworkContext,
 };
-<<<<<<< HEAD
-use diem_crypto::{x25519, x25519::PublicKey};
-=======
 use diem_crypto::x25519::PublicKey;
->>>>>>> 595879c3
 use diem_infallible::RwLock;
 use diem_logger::prelude::*;
 use diem_metrics::IntCounterVec;
