// Copyright (c) The Diem Core Contributors
// SPDX-License-Identifier: Apache-2.0

//! Peer manages a single connection to a remote peer after the initial connection
//! establishment and handshake, including sending and receiving `NetworkMessage`s
//! over-the-wire, maintaining a completion queue of pending RPC requests, and
//! eventually shutting down when the PeerManager requests it or the connection
//! is lost.

use crate::{
    counters::{self, inc_by_with_context, RECEIVED_LABEL, SENT_LABEL},
    logging::NetworkSchema,
    peer_manager::PeerManagerError,
    protocols::{
        direct_send::Message,
        wire::messaging::v1::{
            DirectSendMsg, ErrorCode, NetworkMessage, NetworkMessageSink, NetworkMessageStream,
            Priority, ReadError, WriteError,
        },
    },
    transport,
    transport::{Connection, ConnectionMetadata},
    ProtocolId,
};
use bytes::Bytes;
use diem_config::network_id::NetworkContext;
use diem_logger::prelude::*;
use diem_types::PeerId;
use futures::{
    self,
    channel::oneshot,
    io::{AsyncRead, AsyncWrite},
    stream::StreamExt,
    FutureExt, SinkExt, TryFutureExt,
};
use netcore::compat::IoCompat;
use serde::{export::Formatter, Serialize};
<<<<<<< HEAD
use std::{fmt::Debug, io, sync::Arc};
use tokio::runtime::Handle;
use tokio_util::codec::{FramedRead, FramedWrite, LengthDelimitedCodec};
=======
use std::{fmt::Debug, sync::Arc};
use tokio::runtime::Handle;
>>>>>>> 9c58080b

#[cfg(test)]
mod test;

#[cfg(any(test, feature = "fuzzing"))]
pub mod fuzzing;

#[derive(Debug)]
pub enum PeerRequest {
    // Temporary message type until we can remove NetworkProvider and use the
    // diem_channel::Receiver<ProtocolId, NetworkRequest> directly.
    SendDirectSend(Message),
    SendMessage(
        NetworkMessage,
        ProtocolId,
        oneshot::Sender<Result<(), PeerManagerError>>,
    ),
    CloseConnection,
}

#[derive(Clone, Copy, Debug, PartialEq, Eq, Serialize)]
pub enum DisconnectReason {
    Requested,
    ConnectionLost,
}

impl std::fmt::Display for DisconnectReason {
    fn fmt(&self, f: &mut Formatter<'_>) -> std::fmt::Result {
        write!(
            f,
            "{}",
            match self {
                DisconnectReason::Requested => "Requested",
                DisconnectReason::ConnectionLost => "ConnectionLost",
            }
        )
    }
}

#[derive(Debug, PartialEq)]
pub enum PeerNotification {
    // Temporary message type until we can remove NetworkProvider and use the
    // diem_channel::Sender<ProtocolId, NetworkNotification> directly.
    RecvDirectSend(Message),
    NewMessage(NetworkMessage),
    PeerDisconnected(ConnectionMetadata, DisconnectReason),
}

enum State {
    Connected,
    ShuttingDown(DisconnectReason),
}

pub struct Peer<TSocket> {
    /// The network instance this Peer actor is running under.
    network_context: Arc<NetworkContext>,
    /// A handle to a tokio executor.
    executor: Handle,
    /// Connection specific information.
    connection_metadata: ConnectionMetadata,
    /// Underlying connection.
    connection: Option<TSocket>,
    /// Channel to receive requests for opening new outbound substreams.
    requests_rx: channel::Receiver<PeerRequest>,
    /// Channel to send peer notifications to PeerManager.
    peer_notifs_tx: channel::Sender<PeerNotification>,
    /// Channel to notify about new inbound RPCs.
    rpc_notifs_tx: channel::Sender<PeerNotification>,
    /// Flag to indicate if the actor is being shut down.
    state: State,
    /// The maximum size of an inbound or outbound request frame
    /// Currently, requests are only a single frame
    max_frame_size: usize,
}

impl<TSocket> Peer<TSocket>
where
    TSocket: AsyncRead + AsyncWrite + Send + 'static,
{
    pub fn new(
        network_context: Arc<NetworkContext>,
        executor: Handle,
        connection: Connection<TSocket>,
        requests_rx: channel::Receiver<PeerRequest>,
        peer_notifs_tx: channel::Sender<PeerNotification>,
        rpc_notifs_tx: channel::Sender<PeerNotification>,
        max_frame_size: usize,
    ) -> Self {
        let Connection {
            metadata: connection_metadata,
            socket,
        } = connection;
        Self {
            network_context,
            executor,
            connection_metadata,
            connection: Some(socket),
            requests_rx,
            peer_notifs_tx,
            rpc_notifs_tx,
            state: State::Connected,
            max_frame_size,
        }
    }

    fn remote_peer_id(&self) -> PeerId {
        self.connection_metadata.remote_peer_id
    }

    pub async fn start(mut self) {
        let remote_peer_id = self.remote_peer_id();
        trace!(
            NetworkSchema::new(&self.network_context)
                .connection_metadata(&self.connection_metadata),
            "{} Starting Peer actor for peer: {}",
            self.network_context,
            remote_peer_id.short_str()
        );

        // Split the connection into a ReadHalf and a WriteHalf.
<<<<<<< HEAD
        let (reader, writer) = tokio::io::split(IoCompat::new(self.connection.take().unwrap()));
        let mut codec_builder = LengthDelimitedCodec::builder();
        codec_builder
            .max_frame_length(self.max_frame_size)
            .length_field_length(4)
            .big_endian();

        // Convert ReadHalf to Stream of length-delimited messages.
        let mut reader = FramedRead::new(reader, codec_builder.new_codec()).fuse();

        // Convert WriteHalf to Sink of length-delimited messages.
        let writer = FramedWrite::new(writer, codec_builder.new_codec());
=======
        let (read_socket, write_socket) =
            tokio::io::split(IoCompat::new(self.connection.take().unwrap()));

        let mut reader =
            NetworkMessageStream::new(IoCompat::new(read_socket), self.max_frame_size).fuse();
        let writer = NetworkMessageSink::new(IoCompat::new(write_socket), self.max_frame_size);
>>>>>>> 9c58080b

        // Start writer "process" as a separate task. We receive two handles to communicate with
        // the task:
        // `write_reqs_tx`: Instruction to send a NetworkMessage on the wire.
        // `close_tx`: Instruction to close the underlying connection.
        let (mut write_reqs_tx, close_tx) = Self::start_writer_task(
            &self.executor,
            self.connection_metadata.clone(),
            self.network_context.clone(),
            writer,
        );
        // Start main Peer event loop.
        loop {
            match self.state {
                State::Connected => {
                    futures::select! {
                        maybe_request = self.requests_rx.next() => {
                            if let Some(request) = maybe_request {
                                self.handle_outbound_request(request, &mut write_reqs_tx).await;
                            } else {
                                // This branch will only be taken if all PeerRequest senders for this Peer
                                // get dropped.
                                break;
                            }
                        },
                        maybe_message = reader.next() => {
                            match maybe_message {
                                Some(message) =>  {
                                    if let Err(err) = self.handle_inbound_message(message, &mut write_reqs_tx).await {
                                        warn!(
                                            NetworkSchema::new(&self.network_context)
                                                .connection_metadata(&self.connection_metadata),
                                            error = %err,
                                            "{} Error in handling inbound message from peer: {}, error: {}",
                                            self.network_context,
                                            remote_peer_id.short_str(),
                                            err
                                        );
                                    }
                                },
                                None => {
                                    info!(
                                        NetworkSchema::new(&self.network_context)
                                            .connection_metadata(&self.connection_metadata),
                                        "{} Received connection closed event for peer: {}",
                                        self.network_context,
                                        remote_peer_id.short_str()
                                    );
                                    self.close_connection(DisconnectReason::ConnectionLost);
                                }
                            }
                        },
                    }
                }
                State::ShuttingDown(reason) => {
                    // Send a close instruction to the writer task. On receipt of this instruction, the writer
                    // task drops all pending outbound messages and closes the connection.
                    if let Err(e) = close_tx.send(()) {
                        info!(
                            NetworkSchema::new(&self.network_context)
                                .connection_metadata(&self.connection_metadata),
                            error = ?e,
                            "{} Failed to send close instruction to writer task. It must already be terminating/terminated. Error: {:?}",
                            self.network_context,
                            e
                        );
                    }
                    // Send a PeerDisconnected event to upstream.
                    if let Err(e) = self
                        .peer_notifs_tx
                        .send(PeerNotification::PeerDisconnected(
                            self.connection_metadata.clone(),
                            reason,
                        ))
                        .await
                    {
                        warn!(
                            NetworkSchema::new(&self.network_context)
                                .connection_metadata(&self.connection_metadata),
                            error = ?e,
                            "{} Failed to notify upstream about disconnection of peer: {}; error: {:?}",
                            self.network_context,
                            remote_peer_id.short_str(),
                            e
                        );
                    }
                    break;
                }
            }
        }

        trace!(
            NetworkSchema::new(&self.network_context)
                .connection_metadata(&self.connection_metadata),
            "{} Peer actor for '{}' terminated",
            self.network_context,
            remote_peer_id.short_str()
        );
    }

    // Start a new task on the given executor which is responsible for writing outbound messages on
    // the wire. The function returns two channels which can be used to send intructions to the
    // task:
    // 1. The first channel is used to send outbound NetworkMessages to the task
    // 2. The second channel is used to instruct the task to close the connection and terminate.
    // If outbound messages are queued when the task receives a close instruction, it discards
    // them and immediately closes the connection.
    fn start_writer_task(
        executor: &Handle,
        connection_metadata: ConnectionMetadata,
        network_context: Arc<NetworkContext>,
        mut writer: NetworkMessageSink<impl AsyncWrite + Unpin + Send + 'static>,
    ) -> (
        channel::Sender<(
            NetworkMessage,
            oneshot::Sender<Result<(), PeerManagerError>>,
        )>,
        oneshot::Sender<()>,
    ) {
        let remote_peer_id = connection_metadata.remote_peer_id;
        let (write_reqs_tx, mut write_reqs_rx): (
            channel::Sender<(
                NetworkMessage,
                oneshot::Sender<Result<(), PeerManagerError>>,
            )>,
            _,
        ) = channel::new(1024, &counters::PENDING_WIRE_MESSAGES);
        let (close_tx, close_rx) = oneshot::channel();
        let writer_task = async move {
            let mut close_rx = close_rx.into_stream();
            loop {
                futures::select! {
                    (message, ack_ch) = write_reqs_rx.select_next_some() => {
                        if let Err(err) = writer
                            .send(&message)
                            .map_ok(|_| ack_ch.send(Ok(())))
                            .await
                        {
                            warn!(
                                NetworkSchema::new(&network_context)
                                    .connection_metadata(&connection_metadata),
                                error = %err,
                                "{} Error in sending message to peer: {}, error: {}",
                                network_context,
                                remote_peer_id.short_str(),
                                err
                            );
                            break;
                        }
                    },
                    _ = close_rx.select_next_some() => {
                        break;
                    }
                }
            }
            info!(
                NetworkSchema::new(&network_context).connection_metadata(&connection_metadata),
                "{} Closing connection to peer: {}",
                network_context,
                remote_peer_id.short_str()
            );
            let flush_and_close = async {
                writer.flush().await?;
                writer.close().await?;
                Ok(()) as Result<(), WriteError>
            };
            match tokio::time::timeout(transport::TRANSPORT_TIMEOUT, flush_and_close).await {
                Err(_) => {
                    info!(
                        NetworkSchema::new(&network_context)
                            .connection_metadata(&connection_metadata),
                        "{} Timeout in flush/close of connection to peer: {}",
                        network_context,
                        remote_peer_id.short_str()
                    );
                }
                Ok(Err(err)) => {
                    info!(
                        NetworkSchema::new(&network_context)
                            .connection_metadata(&connection_metadata),
                        error = %err,
                        "{} Failure in flush/close of connection to peer: {}, error: {}",
                        network_context,
                        remote_peer_id.short_str(),
                        err
                    );
                }
                Ok(Ok(())) => {
                    info!(
                        NetworkSchema::new(&network_context)
                            .connection_metadata(&connection_metadata),
                        "{} Closed connection to peer: {}",
                        network_context,
                        remote_peer_id.short_str()
                    );
                }
            }
        };
        executor.spawn(writer_task);
        (write_reqs_tx, close_tx)
    }

    async fn handle_inbound_message(
        &mut self,
        message: Result<NetworkMessage, ReadError>,
        write_reqs_tx: &mut channel::Sender<(
            NetworkMessage,
            oneshot::Sender<Result<(), PeerManagerError>>,
        )>,
    ) -> Result<(), PeerManagerError> {
        trace!(
            NetworkSchema::new(&self.network_context)
                .connection_metadata(&self.connection_metadata),
            "{} Received message from peer {}",
            self.network_context,
            self.remote_peer_id().short_str()
        );

        let message = match message {
            Ok(message) => message,
            Err(err) => match err {
                ReadError::DeserializeError(_, _, ref frame_prefix) => {
                    // DeserializeError's are recoverable so we'll let the other
                    // peer know about the error and log the issue, but we won't
                    // close the connection.
                    let message_type = frame_prefix.as_ref().get(0).unwrap_or(&0);
                    let protocol_id = frame_prefix.as_ref().get(1).unwrap_or(&0);
                    let error_code = ErrorCode::parsing_error(*message_type, *protocol_id);
                    let message = NetworkMessage::Error(error_code);

                    let (ack_tx, _) = oneshot::channel();
                    write_reqs_tx.send((message, ack_tx)).await?;
                    return Err(err.into());
                }
                ReadError::IoError(_) => {
                    // IoErrors are mostly unrecoverable so just close the connection.
                    self.close_connection(DisconnectReason::ConnectionLost);
                    return Err(err.into());
                }
            },
        };

        match message {
            NetworkMessage::DirectSendMsg(message) => {
                self.handle_inbound_direct_send(message).await
            }
            NetworkMessage::Error(error_msg) => {
                warn!(
                    NetworkSchema::new(&self.network_context)
                        .connection_metadata(&self.connection_metadata),
                    error_msg = ?error_msg,
                    "{} Peer {} sent an error message: {:?}",
                    self.network_context,
                    self.remote_peer_id().short_str(),
                    error_msg,
                );
            }
            NetworkMessage::RpcRequest(_) | NetworkMessage::RpcResponse(_) => {
                let notif = PeerNotification::NewMessage(message);
                self.rpc_notifs_tx.send(notif).await.map_err(|err| {
                    warn!(
                        NetworkSchema::new(&self.network_context)
                            .connection_metadata(&self.connection_metadata),
                        error = ?err,
                        "{} Failed to send notification to RPC actor. Error: {:?}",
                        self.network_context,
                        err
                    );
                    err
                })?;
            }
        };
        Ok(())
    }

    /// Handle an inbound DirectSendMsg from the remote peer. There's not much to
    /// do here other than bump some counters and forward the message up to the
    /// PeerManager.
    async fn handle_inbound_direct_send(&mut self, message: DirectSendMsg) {
        let peer_id = self.remote_peer_id();
        let protocol_id = message.protocol_id;
        let data = message.raw_msg;

        trace!(
            NetworkSchema::new(&self.network_context).remote_peer(&peer_id),
            protocol_id = protocol_id,
            "{} DirectSend: Received inbound message from peer {} for protocol {:?}",
            self.network_context,
            peer_id.short_str(),
            protocol_id
        );

        counters::direct_send_messages(&self.network_context, RECEIVED_LABEL).inc();
        counters::direct_send_bytes(&self.network_context, RECEIVED_LABEL)
            .inc_by(data.len() as u64);

        let notif = PeerNotification::RecvDirectSend(Message {
            protocol_id,
            mdata: Bytes::from(data),
        });

        if let Err(err) = self.peer_notifs_tx.send(notif).await {
            warn!(
                NetworkSchema::new(&self.network_context),
                error = ?err,
                "{} Failed to notify PeerManager about inbound DirectSend message. Error: {:?}",
                self.network_context,
                err
            );
        }
    }

    async fn handle_outbound_request<'a>(
        &'a mut self,
        request: PeerRequest,
        write_reqs_tx: &mut channel::Sender<(
            NetworkMessage,
            oneshot::Sender<Result<(), PeerManagerError>>,
        )>,
    ) {
        trace!(
            "Peer {} PeerRequest::{:?}",
            self.remote_peer_id().short_str(),
            request
        );
        match request {
            // To send an outbound DirectSendMsg, we just bump some counters and
            // push it onto our outbound writer queue.
            PeerRequest::SendDirectSend(message) => {
                let message_len = message.mdata.len();
                let protocol_id = message.protocol_id;
                let message = NetworkMessage::DirectSendMsg(DirectSendMsg {
                    protocol_id,
                    priority: Priority::default(),
                    raw_msg: Vec::from(message.mdata.as_ref()),
                });
                let (ack_tx, _ack_rx) = oneshot::channel();

                match write_reqs_tx.send((message, ack_tx)).await {
                    Ok(_) => {
                        counters::direct_send_messages(&self.network_context, SENT_LABEL).inc();
                        counters::direct_send_bytes(&self.network_context, SENT_LABEL)
                            .inc_by(message_len as u64);
                    }
                    Err(e) => {
                        warn!(
                            NetworkSchema::new(&self.network_context)
                                .connection_metadata(&self.connection_metadata),
                            error = ?e,
                            "Failed to send direct send message for protocol {} to peer: {}. Error: {:?}",
                            protocol_id,
                            self.remote_peer_id().short_str(),
                            e,
                        );
                    }
                }
            }
            PeerRequest::SendMessage(message, protocol, channel) => {
                if let Err(e) = write_reqs_tx.send((message, channel)).await {
                    inc_by_with_context(
                        &counters::PEER_SEND_FAILURES,
                        &self.network_context,
                        protocol.as_str(),
                        1,
                    );
                    error!(
                        NetworkSchema::new(&self.network_context)
                            .connection_metadata(&self.connection_metadata),
                        error = ?e,
                        "Failed to send message for protocol {} to peer: {}. Error: {:?}",
                        protocol,
                        self.remote_peer_id().short_str(),
                        e
                    );
                }
            }
            PeerRequest::CloseConnection => self.close_connection(DisconnectReason::Requested),
        }
    }

    fn close_connection(&mut self, reason: DisconnectReason) {
        // Set the state of the actor to `State::ShuttingDown` to true ensures that the peer actor
        // will terminate and close the connection.
        self.state = State::ShuttingDown(reason);
    }
}

#[derive(Clone)]
pub struct PeerHandle {
    connection_metadata: ConnectionMetadata,
    network_context: Arc<NetworkContext>,
    sender: channel::Sender<PeerRequest>,
}

impl PeerHandle {
    pub fn new(
        network_context: Arc<NetworkContext>,
        connection_metadata: ConnectionMetadata,
        sender: channel::Sender<PeerRequest>,
    ) -> Self {
        Self {
            network_context,
            connection_metadata,
            sender,
        }
    }

    pub fn peer_id(&self) -> PeerId {
        self.connection_metadata.remote_peer_id
    }

    pub async fn send_message(
        &mut self,
        message: NetworkMessage,
        protocol: ProtocolId,
    ) -> Result<(), PeerManagerError> {
        // If we fail to send the request to the Peer, then it must have already been shutdown.
        let (oneshot_tx, oneshot_rx) = oneshot::channel();
        if let Err(e) = self
            .sender
            .send(PeerRequest::SendMessage(message, protocol, oneshot_tx))
            .await
        {
            warn!(
                NetworkSchema::new(&self.network_context)
                    .connection_metadata(&self.connection_metadata),
                error = ?e,
                "Sending message to Peer {} \
                 failed because it has already been shutdown.",
                self.peer_id().short_str()
            );
        }
        oneshot_rx
            .await
            // The send_message request can get dropped/canceled if the peer
            // connection is in the process of shutting down.
            .map_err(|_| PeerManagerError::NotConnected(self.peer_id()))?
    }

    pub async fn send_direct_send(&mut self, message: Message) -> Result<(), PeerManagerError> {
        self.sender
            .send(PeerRequest::SendDirectSend(message))
            .await?;
        Ok(())
    }

    pub async fn disconnect(&mut self) {
        // If we fail to send the request to the Peer, then it must have already been shutdown.
        if let Err(e) = self.sender.send(PeerRequest::CloseConnection).await {
            info!(
                NetworkSchema::new(&self.network_context)
                    .connection_metadata(&self.connection_metadata),
                error = ?e,
                "Sending CloseConnection request to Peer {} \
                 failed because it has already been shutdown.",
                self.peer_id().short_str()
            );
        }
    }
}<|MERGE_RESOLUTION|>--- conflicted
+++ resolved
@@ -35,14 +35,8 @@
 };
 use netcore::compat::IoCompat;
 use serde::{export::Formatter, Serialize};
-<<<<<<< HEAD
-use std::{fmt::Debug, io, sync::Arc};
-use tokio::runtime::Handle;
-use tokio_util::codec::{FramedRead, FramedWrite, LengthDelimitedCodec};
-=======
 use std::{fmt::Debug, sync::Arc};
 use tokio::runtime::Handle;
->>>>>>> 9c58080b
 
 #[cfg(test)]
 mod test;
@@ -163,27 +157,12 @@
         );
 
         // Split the connection into a ReadHalf and a WriteHalf.
-<<<<<<< HEAD
-        let (reader, writer) = tokio::io::split(IoCompat::new(self.connection.take().unwrap()));
-        let mut codec_builder = LengthDelimitedCodec::builder();
-        codec_builder
-            .max_frame_length(self.max_frame_size)
-            .length_field_length(4)
-            .big_endian();
-
-        // Convert ReadHalf to Stream of length-delimited messages.
-        let mut reader = FramedRead::new(reader, codec_builder.new_codec()).fuse();
-
-        // Convert WriteHalf to Sink of length-delimited messages.
-        let writer = FramedWrite::new(writer, codec_builder.new_codec());
-=======
         let (read_socket, write_socket) =
             tokio::io::split(IoCompat::new(self.connection.take().unwrap()));
 
         let mut reader =
             NetworkMessageStream::new(IoCompat::new(read_socket), self.max_frame_size).fuse();
         let writer = NetworkMessageSink::new(IoCompat::new(write_socket), self.max_frame_size);
->>>>>>> 9c58080b
 
         // Start writer "process" as a separate task. We receive two handles to communicate with
         // the task:
