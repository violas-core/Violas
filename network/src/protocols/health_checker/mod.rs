// Copyright (c) The Diem Core Contributors
// SPDX-License-Identifier: Apache-2.0

//! Protocol used to ensure peer liveness
//!
//! The HealthChecker is responsible for ensuring liveness of all peers of a node.
//! It does so by periodically selecting a random connected peer and sending a Ping probe. A
//! healthy peer is expected to respond with a corresponding Pong message.
//!
//! If a certain number of successive liveness probes for a peer fail, the HealthChecker initiates a
//! disconnect from the peer. It relies on ConnectivityManager or the remote peer to re-establish
//! the connection.
//!
//! Future Work
//! -----------
//! We can make a few other improvements to the health checker. These are:
//! - Make the policy for interpreting ping failures pluggable
//! - Use successful inbound pings as a sign of remote note being healthy
//! - Ping a peer only in periods of no application-level communication with the peer
use crate::{
    constants::NETWORK_CHANNEL_SIZE,
    counters,
    error::NetworkError,
    logging::NetworkSchema,
    peer_manager::{ConnectionRequestSender, PeerManagerRequestSender},
    protocols::{
        network::{Event, NetworkEvents, NetworkSender, NewNetworkSender},
        rpc::error::RpcError,
    },
    ProtocolId,
};
use bytes::Bytes;
use channel::message_queues::QueueStyle;
use diem_config::network_id::NetworkContext;
use diem_logger::prelude::*;
use diem_metrics::IntCounterVec;
use diem_types::PeerId;
use futures::{
    channel::oneshot,
    stream::{FusedStream, FuturesUnordered, Stream, StreamExt},
};
use rand::{rngs::SmallRng, Rng, SeedableRng};
use serde::{Deserialize, Serialize};
use std::{collections::HashMap, sync::Arc, time::Duration};

pub mod builder;
#[cfg(test)]
mod test;

/// The interface from Network to HealthChecker layer.
///
/// `HealthCheckerNetworkEvents` is a `Stream` of `PeerManagerNotification` where the
/// raw `Bytes` rpc messages are deserialized into
/// `HealthCheckerMsg` types. `HealthCheckerNetworkEvents` is a thin wrapper
/// around an `channel::Receiver<PeerManagerNotification>`.
pub type HealthCheckerNetworkEvents = NetworkEvents<HealthCheckerMsg>;

/// The interface from HealthChecker to Networking layer.
///
/// This is a thin wrapper around a `NetworkSender<HealthCheckerMsg>`, so it is
/// easy to clone and send off to a separate task. For example, the rpc requests
/// return Futures that encapsulate the whole flow, from sending the request to
/// remote, to finally receiving the response and deserializing. It therefore
/// makes the most sense to make the rpc call on a separate async task, which
/// requires the `HealthCheckerNetworkSender` to be `Clone` and `Send`.
#[derive(Clone)]
pub struct HealthCheckerNetworkSender {
    inner: NetworkSender<HealthCheckerMsg>,
}

/// Configuration for the network endpoints to support HealthChecker.
pub fn network_endpoint_config() -> (
    Vec<ProtocolId>,
    Vec<ProtocolId>,
    QueueStyle,
    usize,
    Option<&'static IntCounterVec>,
) {
    (
        vec![ProtocolId::HealthCheckerRpc],
        vec![],
        QueueStyle::LIFO,
        NETWORK_CHANNEL_SIZE,
        Some(&counters::PENDING_HEALTH_CHECKER_NETWORK_EVENTS),
    )
}

impl NewNetworkSender for HealthCheckerNetworkSender {
    fn new(
        peer_mgr_reqs_tx: PeerManagerRequestSender,
        connection_reqs_tx: ConnectionRequestSender,
    ) -> Self {
        Self {
            inner: NetworkSender::new(peer_mgr_reqs_tx, connection_reqs_tx),
        }
    }
}

impl HealthCheckerNetworkSender {
    /// Send a HealthChecker Ping RPC request to remote peer `recipient`. Returns
    /// the remote peer's future `Pong` reply.
    ///
    /// The rpc request can be canceled at any point by dropping the returned
    /// future.
    pub async fn send_rpc(
        &mut self,
        recipient: PeerId,
        req_msg: HealthCheckerMsg,
        timeout: Duration,
    ) -> Result<HealthCheckerMsg, RpcError> {
        let protocol = ProtocolId::HealthCheckerRpc;
        self.inner
            .send_rpc(recipient, protocol, req_msg, timeout)
            .await
    }

    pub async fn disconnect_peer(&mut self, peer_id: PeerId) -> Result<(), NetworkError> {
        self.inner.disconnect_peer(peer_id).await
    }
}

#[derive(Clone, Debug, Deserialize, Serialize)]
pub enum HealthCheckerMsg {
    Ping(Ping),
    Pong(Pong),
}

#[derive(Clone, Debug, Deserialize, Serialize)]
pub struct Ping(u32);

#[derive(Clone, Debug, Deserialize, Serialize)]
pub struct Pong(u32);

/// The actor performing health checks by running the Ping protocol
pub struct HealthChecker<TTicker> {
    network_context: Arc<NetworkContext>,
    /// Ticker to trigger ping to a random peer. In production, the ticker is likely to be
    /// fixed duration interval timer.
    ticker: TTicker,
    /// Channel to send requests to Network layer.
    network_tx: HealthCheckerNetworkSender,
    /// Channel to receive notifications from Network layer about new/lost connections.
    network_rx: HealthCheckerNetworkEvents,
    /// Map from connected peer to last round of successful ping, and number of failures since
    /// then.
    connected: HashMap<PeerId, (u64, u64)>,
    /// Random-number generator.
    rng: SmallRng,
    /// Ping timmeout duration.
    ping_timeout: Duration,
    /// Number of successive ping failures we tolerate before declaring a node as unhealthy and
    /// disconnecting from it. In the future, this can be replaced with a more general failure
    /// detection policy.
    ping_failures_tolerated: u64,
    /// Counter incremented in each round of health checks
    round: u64,
}

impl<TTicker> HealthChecker<TTicker>
where
    TTicker: Stream + FusedStream + Unpin,
{
    /// Create new instance of the [`HealthChecker`] actor.
    pub fn new(
        network_context: Arc<NetworkContext>,
        ticker: TTicker,
        network_tx: HealthCheckerNetworkSender,
        network_rx: HealthCheckerNetworkEvents,
        ping_timeout: Duration,
        ping_failures_tolerated: u64,
    ) -> Self {
        HealthChecker {
            network_context,
            ticker,
            network_tx,
            network_rx,
            connected: HashMap::new(),
            rng: SmallRng::from_entropy(),
            ping_timeout,
            ping_failures_tolerated,
            round: 0,
        }
    }

    pub async fn start(mut self) {
        let mut tick_handlers = FuturesUnordered::new();
        info!(
            NetworkSchema::new(&self.network_context),
            "{} Health checker actor started", self.network_context
        );
        loop {
            futures::select! {
                event = self.network_rx.select_next_some() => {
                    match event {
                        Event::NewPeer(peer_id, _origin) => {
                            self.connected.insert(peer_id, (self.round, 0));
                        }
                        Event::LostPeer(peer_id, _origin) => {
                            self.connected.remove(&peer_id);
                        }
                        Event::RpcRequest(peer_id, msg, res_tx) => {
                            match msg {
                                HealthCheckerMsg::Ping(ping) => self.handle_ping_request(peer_id, ping, res_tx),
                                _ => {
                                    warn!(
                                        SecurityEvent::InvalidHealthCheckerMsg,
                                        NetworkSchema::new(&self.network_context).remote_peer(&peer_id),
                                        rpc_message = msg,
                                        "{} Unexpected RPC message from {}",
                                        self.network_context,
                                        peer_id
                                    );
                                }
                            };
                        }
                        Event::Message(peer_id, msg) => {
                            error!(
                                SecurityEvent::InvalidNetworkEventHC,
                                NetworkSchema::new(&self.network_context).remote_peer(&peer_id),
                                "{} Unexpected direct send from {} msg {:?}",
                                self.network_context,
                                peer_id,
                                msg,
                            );
                            debug_assert!(false, "Unexpected network event");
                        }
                    }
                }
                _ = self.ticker.select_next_some() => {
                    self.round += 1;
<<<<<<< HEAD
                    match self.sample_random_peer() {
                        Some(peer_id) => {
                            let nonce = self.sample_nonce();
                            trace!(
                                NetworkSchema::new(&self.network_context),
                                round = self.round,
                                "{} Will ping: {} for round: {} nonce: {}",
                                self.network_context, peer_id.short_str(),
                                self.round,
                                nonce
                            );

                            tick_handlers.push(
                                Self::ping_peer(
                                    self.network_context.clone(),
                                    self.network_tx.clone(),
                                    peer_id,
                                    self.round,
                                    nonce,
                                    self.ping_timeout.clone()));
                        }
                        None => {
                            trace!(
                                NetworkSchema::new(&self.network_context),
                                round = self.round,
                                "{} No connected peer to ping round: {}",
                                self.network_context,
                                self.round
                            );
                        }
=======

                    if self.connected.is_empty() {
                        trace!(
                            NetworkSchema::new(&self.network_context),
                            round = self.round,
                            "{} No connected peer to ping round: {}",
                            self.network_context,
                            self.round
                        );
                        continue
                    }

                    let peers: Vec<_> = self.connected.keys().cloned().collect();
                    for peer_id in peers {
                        let nonce = self.nonce();
                        trace!(
                            NetworkSchema::new(&self.network_context),
                            round = self.round,
                            "{} Will ping: {} for round: {} nonce: {}",
                            self.network_context,
                            peer_id.short_str(),
                            self.round,
                            nonce
                        );

                        tick_handlers.push(Self::ping_peer(
                            self.network_context.clone(),
                            self.network_tx.clone(),
                            peer_id,
                            self.round,
                            nonce,
                            self.ping_timeout,
                        ));
>>>>>>> 9c58080b
                    }
                }
                res = tick_handlers.select_next_some() => {
                    let (peer_id, round, nonce, ping_result) = res;
                    self.handle_ping_response(peer_id, round, nonce, ping_result).await;
                }
                complete => {
                    break;
                }
            }
        }
        warn!(
            NetworkSchema::new(&self.network_context),
            "{} Health checker actor terminated", self.network_context
        );
    }

    fn handle_ping_request(
        &mut self,
        peer_id: PeerId,
        ping: Ping,
        res_tx: oneshot::Sender<Result<Bytes, RpcError>>,
    ) {
        let message = match bcs::to_bytes(&HealthCheckerMsg::Pong(Pong(ping.0))) {
            Ok(msg) => msg,
            Err(e) => {
                warn!(
                    NetworkSchema::new(&self.network_context),
                    error = ?e,
                    "{} Unable to serialize pong response: {}", self.network_context, e
                );
                return;
            }
        };
        trace!(
            NetworkSchema::new(&self.network_context).remote_peer(&peer_id),
            "{} Sending Pong response to peer: {} with nonce: {}",
            self.network_context,
            peer_id.short_str(),
            ping.0,
        );
        let _ = res_tx.send(Ok(message.into()));
    }

    async fn handle_ping_response(
        &mut self,
        peer_id: PeerId,
        round: u64,
        req_nonce: u32,
        ping_result: Result<Pong, RpcError>,
    ) {
        match ping_result {
            Ok(pong) => {
                if pong.0 == req_nonce {
                    trace!(
                        NetworkSchema::new(&self.network_context).remote_peer(&peer_id),
                        rount = round,
                        "{} Ping successful for peer: {} round: {}",
                        self.network_context,
                        peer_id.short_str(),
                        round
                    );
                    // Update last successful ping to current round.
                    self.connected
                        .entry(peer_id)
                        .and_modify(|(ref mut r, ref mut count)| {
                            if round > *r {
                                *r = round;
                                *count = 0;
                            }
                        });
                } else {
                    warn!(
                        SecurityEvent::InvalidHealthCheckerMsg,
                        NetworkSchema::new(&self.network_context).remote_peer(&peer_id),
                        "{} Pong nonce doesn't match Ping nonce. Round: {}, Pong: {}, Ping: {}",
                        self.network_context,
                        round,
                        pong.0,
                        req_nonce
                    );
                    debug_assert!(false, "Pong nonce doesn't match our challenge Ping nonce");
                }
            }
            Err(err) => {
                warn!(
                    NetworkSchema::new(&self.network_context)
                        .remote_peer(&peer_id),
                    error = ?err,
                    round = round,
                    "{} Ping failed for peer: {} round: {} with error: {:?}",
                    self.network_context,
                    peer_id.short_str(),
                    round,
                    err
                );
                match self.connected.get_mut(&peer_id) {
                    None => {
                        // If we are no longer connected to the peer, we ignore ping
                        // failure.
                    }
                    Some((ref mut prev, ref mut failures)) => {
                        // If this is the result of an older ping, we ignore it.
                        if *prev > round {
                            return;
                        }
                        // Increment num of failures. If the ping failures are now more than
                        // `self.ping_failures_tolerated`, we disconnect from the node.
                        // The HealthChecker only performs the disconnect. It relies on
                        // ConnectivityManager or the remote peer to re-establish the connection.
                        *failures += 1;
                        if *failures > self.ping_failures_tolerated {
                            info!(
                                NetworkSchema::new(&self.network_context).remote_peer(&peer_id),
                                "{} Disconnecting from peer: {}",
                                self.network_context,
                                peer_id.short_str()
                            );
                            if let Err(err) = self.network_tx.disconnect_peer(peer_id).await {
                                warn!(
                                    NetworkSchema::new(&self.network_context)
                                        .remote_peer(&peer_id),
                                    error = ?err,
                                    "{} Failed to disconnect from peer: {} with error: {:?}",
                                    self.network_context,
                                    peer_id.short_str(),
                                    err
                                );
                            }
                        }
                    }
                }
            }
        }
    }

    async fn ping_peer(
        network_context: Arc<NetworkContext>,
        mut network_tx: HealthCheckerNetworkSender,
        peer_id: PeerId,
        round: u64,
        nonce: u32,
        ping_timeout: Duration,
    ) -> (PeerId, u64, u32, Result<Pong, RpcError>) {
        trace!(
            NetworkSchema::new(&network_context).remote_peer(&peer_id),
            round = round,
            "{} Sending Ping request to peer: {} for round: {} nonce: {}",
            network_context,
            peer_id.short_str(),
            round,
            nonce
        );
        let res_pong_msg = network_tx
            .send_rpc(peer_id, HealthCheckerMsg::Ping(Ping(nonce)), ping_timeout)
            .await
            .and_then(|msg| match msg {
                HealthCheckerMsg::Pong(res) => Ok(res),
                _ => Err(RpcError::InvalidRpcResponse),
            });
        (peer_id, round, nonce, res_pong_msg)
    }

    fn nonce(&mut self) -> u32 {
        self.rng.gen::<u32>()
    }
}<|MERGE_RESOLUTION|>--- conflicted
+++ resolved
@@ -228,38 +228,6 @@
                 }
                 _ = self.ticker.select_next_some() => {
                     self.round += 1;
-<<<<<<< HEAD
-                    match self.sample_random_peer() {
-                        Some(peer_id) => {
-                            let nonce = self.sample_nonce();
-                            trace!(
-                                NetworkSchema::new(&self.network_context),
-                                round = self.round,
-                                "{} Will ping: {} for round: {} nonce: {}",
-                                self.network_context, peer_id.short_str(),
-                                self.round,
-                                nonce
-                            );
-
-                            tick_handlers.push(
-                                Self::ping_peer(
-                                    self.network_context.clone(),
-                                    self.network_tx.clone(),
-                                    peer_id,
-                                    self.round,
-                                    nonce,
-                                    self.ping_timeout.clone()));
-                        }
-                        None => {
-                            trace!(
-                                NetworkSchema::new(&self.network_context),
-                                round = self.round,
-                                "{} No connected peer to ping round: {}",
-                                self.network_context,
-                                self.round
-                            );
-                        }
-=======
 
                     if self.connected.is_empty() {
                         trace!(
@@ -293,7 +261,6 @@
                             nonce,
                             self.ping_timeout,
                         ));
->>>>>>> 9c58080b
                     }
                 }
                 res = tick_handlers.select_next_some() => {
